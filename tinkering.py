from posit.connect import Client

<<<<<<< HEAD
with create_client() as client:
    print(client.me)
=======
with Client() as client:
>>>>>>> 9c5d78fc
    print(client.users.get("f55ca95d-ce52-43ed-b31b-48dc4a07fe13"))
    users = client.users
    users = users.find(lambda user: user["first_name"].startswith("T"))
    users = users.find(lambda user: user["last_name"].startswith("S"))
    user = users.find_one(lambda user: user["user_role"] == "administrator")
    print(user)<|MERGE_RESOLUTION|>--- conflicted
+++ resolved
@@ -1,11 +1,7 @@
 from posit.connect import Client
 
-<<<<<<< HEAD
-with create_client() as client:
+with Client() as client:
     print(client.me)
-=======
-with Client() as client:
->>>>>>> 9c5d78fc
     print(client.users.get("f55ca95d-ce52-43ed-b31b-48dc4a07fe13"))
     users = client.users
     users = users.find(lambda user: user["first_name"].startswith("T"))
