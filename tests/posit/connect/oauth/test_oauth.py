--- conflicted
+++ resolved
@@ -24,12 +24,7 @@
             },
         )
         c = Client(api_key="12345", url="https://connect.example/")
-<<<<<<< HEAD
         c._ctx.version = None
-        assert c.oauth.get_credentials("cit")["access_token"] == "viewer-token"
-=======
-        c.ctx.version = None
         creds = c.oauth.get_credentials("cit")
         assert "access_token" in creds
-        assert creds["access_token"] == "viewer-token"
->>>>>>> 32fd3233
+        assert creds["access_token"] == "viewer-token"