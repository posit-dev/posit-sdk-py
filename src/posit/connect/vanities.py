from __future__ import annotations

<<<<<<< HEAD
from typing import Callable, Optional, Protocol

from ._types_content_item import ContentItemActiveDict, ContentItemContext, ContentItemP
from ._typing_extensions import NotRequired, Required, TypedDict, Unpack
=======
from typing_extensions import NotRequired, Required, TypedDict, Unpack

>>>>>>> bc31ad21
from .errors import ClientError
from .resources import Resources, resource_parameters_to_content_item_context


class Vanity(ContentItemActiveDict):
    """A vanity resource.

    Vanities maintain custom URL paths assigned to content.

    Warnings
    --------
    Vanity paths may only contain alphanumeric characters, hyphens, underscores, and slashes.

    Vanities cannot have children. For example, if the vanity path "/finance/" exists, the vanity path "/finance/budget/" cannot. But, if "/finance" does not exist, both "/finance/budget/" and "/finance/report" are allowed.

    The following vanities are reserved by Connect:
    - `/__`
    - `/favicon.ico`
    - `/connect`
    - `/apps`
    - `/users`
    - `/groups`
    - `/setpassword`
    - `/user-completion`
    - `/confirm`
    - `/recent`
    - `/reports`
    - `/plots`
    - `/unpublished`
    - `/settings`
    - `/metrics`
    - `/tokens`
    - `/help`
    - `/login`
    - `/welcome`
    - `/register`
    - `/resetpassword`
    - `/content`
    """

    AfterDestroyCallback = Callable[[], None]

    class _VanityAttributes(TypedDict):
        """Vanity attributes."""

        path: Required[str]
        created_time: Required[str]

    def __init__(
        self,
        /,
        ctx: ContentItemContext,
        *,
        after_destroy: Optional[AfterDestroyCallback] = None,
        **kwargs: Unpack[_VanityAttributes],
    ):
        """Initialize a Vanity.

        Parameters
        ----------
        params : ResourceParameters
        after_destroy : AfterDestroyCallback, optional
            Called after the Vanity is successfully destroyed, by default None
        """
        path = f"v1/content/{ctx.content_guid}/vanity"
        get_data = len(kwargs) == 0
        super().__init__(ctx, path, get_data, **kwargs)

        self._after_destroy = after_destroy

    def destroy(self) -> None:
        """Destroy the vanity.

        Raises
        ------
        ValueError
            If the foreign unique identifier is missing or its value is `None`.

        Warnings
        --------
        This operation is irreversible.

        Note
        ----
        This action requires administrator privileges.
        """
        self._delete_api()
        if self._after_destroy:
            self._after_destroy()


class Vanities(Resources):
    """Manages a collection of vanities."""

    def all(self) -> list[Vanity]:
        """Retrieve all vanities.

        Returns
        -------
        List[Vanity]

        Notes
        -----
        This action requires administrator privileges.
        """
        endpoint = self.params.url + "v1/vanities"
        response = self.params.session.get(endpoint)
        results = response.json()
        ret: list[Vanity] = []
        for result in results:
            assert isinstance(result, dict)
            assert "content_guid" in result

            ret.append(
                Vanity(
                    resource_parameters_to_content_item_context(
                        self.params,
                        content_guid=result["content_guid"],
                    ),
                    **result,
                )
            )
        return ret


class ContentItemVanityP(ContentItemP, Protocol):
    _vanity: Vanity | None

    def find_vanity(self) -> Vanity: ...

    def create_vanity(
        self, **kwargs: Unpack["ContentItemVanityMixin._CreateVanityRequest"]
    ) -> Vanity: ...

    def reset_vanity(self) -> None: ...

    @property
    def vanity(self) -> Optional[str]: ...

    @vanity.setter
    def vanity(self, value: str) -> None: ...

    @vanity.deleter
    def vanity(self) -> None: ...


class ContentItemVanityMixin:
    """Class to add a vanity attribute to a resource."""

    @property
    def vanity(self: ContentItemVanityP) -> str | None:
        """Get the vanity."""
        if "_vanity" in self.__dict__ and self._vanity:
            return self._vanity["path"]

        try:
            self._vanity = self.find_vanity()
            self._vanity._after_destroy = self.reset_vanity
            return self._vanity["path"]
        except ClientError as e:
            if e.http_status == 404:
                return None
            raise e

    @vanity.setter
    def vanity(self: ContentItemVanityP, value: str) -> None:
        """Set the vanity.

        Parameters
        ----------
        value : str
            The vanity path.

        Note
        ----
        This action requires owner or administrator privileges.

        See Also
        --------
        create_vanity
        """
        self._vanity = self.create_vanity(path=value)
        self._vanity._after_destroy = self.reset_vanity

    @vanity.deleter
    def vanity(self: ContentItemVanityP) -> None:
        """Destroy the vanity.

        Warnings
        --------
        This operation is irreversible.

        Note
        ----
        This action requires owner or administrator privileges.

        See Also
        --------
        reset_vanity
        """
        # Populate value
        self.vanity  # noqa: B018

        if self._vanity:
            self._vanity.destroy()
        self.reset_vanity()

    def reset_vanity(self: ContentItemVanityP) -> None:
        """Unload the cached vanity.

        Forces the next access, if any, to query the vanity from the Connect server.
        """
        self._vanity = None

    class _CreateVanityRequest(TypedDict, total=False):
        """A request schema for creating a vanity."""

        path: Required[str]
        """The vanity path (e.g., 'my-dashboard')"""

        force: NotRequired[bool]
        """Whether to force creation of the vanity"""

    def create_vanity(self: ContentItemVanityP, **kwargs: Unpack[_CreateVanityRequest]) -> Vanity:
        """Create a vanity.

        Parameters
        ----------
        path : str, required
            The path for the vanity.
        force : bool, not required
            Whether to force the creation of the vanity. When True, any other vanity with the same path will be deleted.

        Warnings
        --------
        If setting force=True, the destroy operation performed on the other vanity is irreversible.
        """
        endpoint = self._ctx.url + f"v1/content/{self._ctx.content_guid}/vanity"
        response = self._ctx.session.put(endpoint, json=kwargs)
        result = response.json()
        return Vanity(self._ctx, **result)

    def find_vanity(self: ContentItemVanityP) -> Vanity:
        """Find the vanity.

        Returns
        -------
        Vanity
        """
        endpoint = self._ctx.url + f"v1/content/{self._ctx.content_guid}/vanity"
        response = self._ctx.session.get(endpoint)
        result = response.json()
        return Vanity(self._ctx, **result)<|MERGE_RESOLUTION|>--- conflicted
+++ resolved
@@ -1,14 +1,11 @@
 from __future__ import annotations
 
-<<<<<<< HEAD
 from typing import Callable, Optional, Protocol
 
 from ._types_content_item import ContentItemActiveDict, ContentItemContext, ContentItemP
 from ._typing_extensions import NotRequired, Required, TypedDict, Unpack
-=======
 from typing_extensions import NotRequired, Required, TypedDict, Unpack
 
->>>>>>> bc31ad21
 from .errors import ClientError
 from .resources import Resources, resource_parameters_to_content_item_context
 
