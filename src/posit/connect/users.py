from __future__ import annotations

from datetime import datetime
from typing import Iterator, Callable, List, TYPE_CHECKING

if TYPE_CHECKING:
    from .client import Client

from . import urls

from .resources import Resources, Resource, CachedResources

# The maximum page size supported by the API.
_MAX_PAGE_SIZE = 500


class User(Resource, total=False):
    guid: str
    email: str
    username: str
    first_name: str
    last_name: str
    user_role: str
    created_time: datetime
    updated_time: datetime
    active_time: datetime
    confirmed: bool
    locked: bool


class CachedUsers(CachedResources[User]):
    def find(self, filter: Callable[[User], bool] = lambda _: True) -> CachedUsers:
        return CachedUsers([user for user in self if filter(user)])

    def find_one(self, filter: Callable[[User], bool] = lambda _: True) -> User | None:
        return next((user for user in self if filter(user)), None)

    def get(self, id: str) -> User:
        user = next((user for user in self if user["guid"] == id), None)
        if user is None:
            raise RuntimeError(f"failed to get user with id '{id}'")
        return user


class Users(CachedUsers, Resources[User]):
    def __init__(self, client: Client, *, page_size=_MAX_PAGE_SIZE) -> None:
        if page_size > _MAX_PAGE_SIZE:
            raise ValueError(
                f"page_size must be less than or equal to {_MAX_PAGE_SIZE}"
            )

<<<<<<< HEAD
        url = urls.append_path(client.config.url, "v1/users")
        super().__init__(url)
        self.client = client
        self.url = url
=======
        super().__init__(config.url)
        self.config = config
        self.session = session
>>>>>>> cde459e6
        self.page_size = page_size

    def fetch(self, index) -> tuple[Iterator[User] | None, bool]:
        # Check if index is a multiple of page_size.
        if (index % self.page_size) != 0:
            #
            raise ValueError(
                f"index ({index}) must be a multiple of page size ({self.page_size})"
            )
        # Define the page number using 1-based indexing.
        page_number = int(index / self.page_size) + 1
        # Define query parameters for pagination.
        params = {"page_number": page_number, "page_size": self.page_size}
        # Create the URL for the endpoint.
        url = urls.append_path(self.config.url, "v1/users")
        # Send a GET request to the endpoint with the specified parameters.
<<<<<<< HEAD
        response = self.client.session.get(self.url, params=params)
=======
        response = self.session.get(url, params=params)
>>>>>>> cde459e6
        # Convert response to dict
        json: dict = dict(response.json())
        # Parse the JSON response and extract the results.
        results: List[dict] = json["results"]
        # Mark exhausted if the result size is less than the maximum page size.
        exhausted = len(results) < self.page_size
        # Create User objects from the results and return them as a list.
        users: Iterator[User] = iter(User(**result) for result in results)
        return (users, exhausted)

    def get(self, id: str) -> User:
<<<<<<< HEAD
        url = urls.append_path(self.client.config.url, f"v1/users/{id}")
        response = self.client.session.get(url)
=======
        url = urls.append_path(self.config.url, f"v1/users/{id}")
        response = self.session.get(url)
>>>>>>> cde459e6
        return User(**response.json())<|MERGE_RESOLUTION|>--- conflicted
+++ resolved
@@ -49,16 +49,8 @@
                 f"page_size must be less than or equal to {_MAX_PAGE_SIZE}"
             )
 
-<<<<<<< HEAD
-        url = urls.append_path(client.config.url, "v1/users")
-        super().__init__(url)
+        super().__init__(config.url)
         self.client = client
-        self.url = url
-=======
-        super().__init__(config.url)
-        self.config = config
-        self.session = session
->>>>>>> cde459e6
         self.page_size = page_size
 
     def fetch(self, index) -> tuple[Iterator[User] | None, bool]:
@@ -75,11 +67,7 @@
         # Create the URL for the endpoint.
         url = urls.append_path(self.config.url, "v1/users")
         # Send a GET request to the endpoint with the specified parameters.
-<<<<<<< HEAD
-        response = self.client.session.get(self.url, params=params)
-=======
-        response = self.session.get(url, params=params)
->>>>>>> cde459e6
+        response = self.client.session.get(url, params=params)
         # Convert response to dict
         json: dict = dict(response.json())
         # Parse the JSON response and extract the results.
@@ -91,11 +79,6 @@
         return (users, exhausted)
 
     def get(self, id: str) -> User:
-<<<<<<< HEAD
         url = urls.append_path(self.client.config.url, f"v1/users/{id}")
         response = self.client.session.get(url)
-=======
-        url = urls.append_path(self.config.url, f"v1/users/{id}")
-        response = self.session.get(url)
->>>>>>> cde459e6
         return User(**response.json())