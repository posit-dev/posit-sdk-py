from __future__ import annotations

import posixpath
import warnings
from abc import ABC, abstractmethod
from dataclasses import dataclass
from typing import (
    TYPE_CHECKING,
    Any,
    Generic,
    Iterable,
    List,
    Optional,
    Sequence,
    TypeVar,
    overload,
)

from typing_extensions import Self

from ._types_content_item import ContentItemContext
from .context import Context

if TYPE_CHECKING:
    import requests

<<<<<<< HEAD
    from ._typing_extensions import Self
=======
    from .context import Context
>>>>>>> bc31ad21
    from .urls import Url


@dataclass(frozen=True)
class ResourceParameters:
    """Shared parameter object for resources.

    Attributes
    ----------
    session: requests.Session
        A `requests.Session` object. Provides cookie persistence, connection-pooling, and
        configuration.
    url: str
        The Connect API base URL (e.g., https://connect.example.com/__api__)
    """

    session: requests.Session
    url: Url


def context_to_resource_parameters(ctx: Context) -> ResourceParameters:
    """Temp method to aid in transitioning from `Context` to `ResourceParameters`."""
    return ResourceParameters(ctx.session, ctx.url)


def resource_parameters_to_context(params: ResourceParameters) -> Context:
    """Temp method to aid in transitioning from `ResourceParameters` to `Context`."""
    return Context(params.session, params.url)


def resource_parameters_to_content_item_context(
    params: ResourceParameters,
    content_guid: str,
) -> ContentItemContext:
    """Temp method to aid in transitioning from `ResourceParameters` to `Context`."""
    ctx = Context(params.session, params.url)
    return ContentItemContext(ctx, content_guid=content_guid)


class Resource(dict):
    def __init__(self, /, params: ResourceParameters, **kwargs):
        self.params = params
        super().__init__(**kwargs)

    def __getattr__(self, name):
        if name in self:
            warnings.warn(
                f"Accessing the field '{name}' via attribute is deprecated and will be removed in v1.0.0. "
                f"Please use __getitem__ (e.g., {self.__class__.__name__.lower()}['{name}']) for field access instead.",
                DeprecationWarning,
                stacklevel=2,
            )
            return self[name]
        raise AttributeError(f"'{self.__class__.__name__}' object has no attribute '{name}'")

    def update(self, *args, **kwargs):
        super().update(*args, **kwargs)


class Resources:
    def __init__(self, params: ResourceParameters) -> None:
        self.params = params


class Active(ABC, Resource):
    def __init__(self, ctx: Context, path: str, /, **attributes):
        """A dict abstraction for any HTTP endpoint that returns a singular resource.

        Extends the `Resource` class and provides additional functionality for via the session context and an optional parent resource.

        Parameters
        ----------
        ctx : Context
            The context object containing the session and URL for API interactions.
        path : str
            The HTTP path component for the resource endpoint
        **attributes : dict
            Resource attributes passed
        """
        params = ResourceParameters(ctx.session, ctx.url)
        super().__init__(params, **attributes)
        self._ctx = ctx
        self._path = path


T = TypeVar("T", bound="Active")
"""A type variable that is bound to the `Active` class"""


class ActiveSequence(ABC, Generic[T], Sequence[T]):
    """A sequence for any HTTP GET endpoint that returns a collection."""

    _cache: Optional[List[T]]

    def __init__(self, ctx: Context, path: str, uid: str = "guid"):
        """A sequence abstraction for any HTTP GET endpoint that returns a collection.

        Parameters
        ----------
        ctx : Context
            The context object containing the session and URL for API interactions.
        path : str
            The HTTP path component for the collection endpoint
        uid : str, optional
            The field name of that uniquely identifiers an instance of T, by default "guid"
        """
        super().__init__()
        self._ctx = ctx
        self._path = path
        self._uid = uid
        self._cache: Optional[List[T]] = None

    @abstractmethod
    def _create_instance(self, path: str, /, **kwargs: Any) -> T:
        """Create an instance of 'T'."""
        raise NotImplementedError()

    def fetch(self, **conditions: Any) -> Iterable[T]:
        """Fetch the collection.

        Fetches the collection directly from Connect. This operation does not effect the cache state.

        Returns
        -------
        List[T]
        """
        endpoint = self._ctx.url + self._path
        response = self._ctx.session.get(endpoint, params=conditions)
        results = response.json()
        return [self._to_instance(result) for result in results]

    def reload(self) -> Self:
        """Reloads the collection from Connect.

        Returns
        -------
        Self
        """
        self._cache = None
        return self

    def _to_instance(self, result: dict) -> T:
        """Converts a result into an instance of T."""
        uid = result[self._uid]
        path = posixpath.join(self._path, uid)
        return self._create_instance(path, **result)

    @property
    def _data(self) -> List[T]:
        """Get the collection.

        Fetches the collection from Connect and caches the result. Subsequent invocations return the cached results unless the cache is explicitly reset.

        Returns
        -------
        List[T]

        See Also
        --------
        cached
        reload
        """
        if self._cache is None:
            self._cache = list(self.fetch())
        return self._cache

    @overload
    def __getitem__(self, index: int) -> T: ...

    @overload
    def __getitem__(self, index: slice) -> Sequence[T]: ...

    def __getitem__(self, index):
        return self._data[index]

    def __len__(self) -> int:
        return len(self._data)

    def __iter__(self):
        return iter(self._data)

    def __str__(self) -> str:
        return str(self._data)

    def __repr__(self) -> str:
        return repr(self._data)


class ActiveFinderMethods(ActiveSequence[T]):
    """Finder methods.

    Provides various finder methods for locating records in any endpoint supporting HTTP GET requests.
    """

    def find(self, uid) -> T:
        """
        Find a record by its unique identifier.

        Fetches the record from Connect by it's identifier.

        Parameters
        ----------
        uid : Any
            The unique identifier of the record.

        Returns
        -------
        T
        """
        endpoint = self._ctx.url + self._path + uid
        response = self._ctx.session.get(endpoint)
        result = response.json()
        return self._to_instance(result)

    def find_by(self, **conditions: Any) -> T | None:
        """
        Find the first record matching the specified conditions.

        There is no implied ordering, so if order matters, you should specify it yourself.

        Parameters
        ----------
        **conditions : Any

        Returns
        -------
        Optional[T]
            The first record matching the conditions, or `None` if no match is found.
        """
        collection = self.fetch(**conditions)
        return next((v for v in collection if v.items() >= conditions.items()), None)<|MERGE_RESOLUTION|>--- conflicted
+++ resolved
@@ -24,11 +24,8 @@
 if TYPE_CHECKING:
     import requests
 
-<<<<<<< HEAD
     from ._typing_extensions import Self
-=======
     from .context import Context
->>>>>>> bc31ad21
     from .urls import Url
 
 
