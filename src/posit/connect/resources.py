--- conflicted
+++ resolved
@@ -71,11 +71,7 @@
 
 
 class Resource(Protocol):
-<<<<<<< HEAD
-    def __getitem__(self, key: Hashable) -> Any: ...
-=======
     def __getitem__(self, key: Hashable, /) -> Any: ...
->>>>>>> dbafa68b
 
 
 class _Resource(dict, Resource):
