--- conflicted
+++ resolved
@@ -51,13 +51,8 @@
 
 
 class Active(ABC, Resource):
-<<<<<<< HEAD
     def __init__(self, ctx: Context, path: str, pathinfo: str = "", /, **attributes):
         """A dict abstraction for any HTTP endpoint that returns a singular resource.
-=======
-    def __init__(self, ctx: Context, parent: Optional["Active"] = None, **kwargs):
-        """A base class representing an active resource.
->>>>>>> d87cfe70
 
         Extends the `Resource` class and provides additional functionality for via the session context and an optional parent resource.
 
@@ -65,7 +60,6 @@
         ----------
         ctx : Context
             The context object containing the session and URL for API interactions.
-<<<<<<< HEAD
         path : str
             The HTTP path component for the collection endpoint
         pathinfo : str
@@ -84,17 +78,6 @@
         super().__init__(params, **attributes)
         self._ctx = ctx
         self._path = posixpath.join(path, pathinfo)
-=======
-        parent : Optional[Active], optional
-            An optional parent resource that establishes a hierarchical relationship, by default None.
-        **kwargs : dict
-            Additional keyword arguments passed to the parent `Resource` class.
-        """
-        params = ResourceParameters(ctx.session, ctx.url)
-        super().__init__(params, **kwargs)
-        self._ctx = ctx
-        self._parent = parent
->>>>>>> d87cfe70
 
 
 T = TypeVar("T", bound="Active")
@@ -102,16 +85,11 @@
 
 
 class ActiveSequence(ABC, Generic[T], Sequence[T]):
-<<<<<<< HEAD
     def __init__(self, ctx: Context, path: str, pathinfo: str = "", uid: str = "guid"):
-=======
-    def __init__(self, ctx: Context, parent: Optional[Active] = None):
->>>>>>> d87cfe70
         """A sequence abstraction for any HTTP GET endpoint that returns a collection.
 
         It lazily fetches data on demand, caches the results, and allows for standard sequence operations like indexing and slicing.
 
-<<<<<<< HEAD
         Attributes
         ----------
         _ctx : Context
@@ -129,38 +107,6 @@
         self._cache: Optional[List[T]] = None
 
     def _get_or_fetch(self) -> List[T]:
-=======
-        Parameters
-        ----------
-        ctx : Context
-            The context object that holds the HTTP session used for sending the GET request.
-        parent : Optional[Active], optional
-            An optional parent resource to establish a nested relationship, by default None.
-        """
-        super().__init__()
-        self._ctx = ctx
-        self._parent = parent
-        self._cache: Optional[List[T]] = None
-
-    @property
-    @abstractmethod
-    def _endpoint(self) -> str:
-        """
-        Abstract property to define the endpoint URL for the GET request.
-
-        Subclasses must implement this property to return the API endpoint URL that will
-        be queried to fetch the data.
-
-        Returns
-        -------
-        str
-            The API endpoint URL.
-        """
-        raise NotImplementedError()
-
-    @property
-    def _data(self) -> List[T]:
->>>>>>> d87cfe70
         """
         Fetch and cache the data from the API.
 
@@ -173,7 +119,6 @@
         List[T]
             A list of items of type `T` representing the fetched data.
         """
-<<<<<<< HEAD
         if self._cache is not None:
             return self._cache
 
@@ -187,14 +132,6 @@
             instance = self._create_instance(self._path, uid, **result)
             self._cache.append(instance)
 
-=======
-        if self._cache:
-            return self._cache
-
-        response = self._ctx.session.get(self._endpoint)
-        results = response.json()
-        self._cache = [self._create_instance(**result) for result in results]
->>>>>>> d87cfe70
         return self._cache
 
     @overload
@@ -204,7 +141,6 @@
     def __getitem__(self, index: slice) -> Sequence[T]: ...
 
     def __getitem__(self, index):
-<<<<<<< HEAD
         data = self._get_or_fetch()
         return data[index]
 
@@ -222,21 +158,6 @@
 
     @abstractmethod
     def _create_instance(self, path: str, pathinfo: str, /, **kwargs: Any) -> T:
-=======
-        return self._data[index]
-
-    def __len__(self) -> int:
-        return len(self._data)
-
-    def __str__(self) -> str:
-        return str(self._data)
-
-    def __repr__(self) -> str:
-        return repr(self._data)
-
-    @abstractmethod
-    def _create_instance(self, **kwargs) -> T:
->>>>>>> d87cfe70
         """Create an instance of 'T'.
 
         Returns
@@ -258,40 +179,17 @@
         return self
 
 
-<<<<<<< HEAD
 class ActiveFinderMethods(ActiveSequence[T], ABC):
     """Finder methods.
 
-    Provides various finder methods for locating records in any endpoint supporting HTTP GET requests.""""
-=======
-class ActiveFinderMethods(ActiveSequence[T], ABC, Generic[T]):
-    def __init__(self, ctx: Context, parent: Optional[Active] = None, uid: str = "guid"):
-        """Finder methods.
-
-        Provides various finder methods for locating records in any endpoint supporting HTTP GET requests.
-
-        Parameters
-        ----------
-        ctx : Context
-            The context containing the HTTP session used to interact with the API.
-        parent : Optional[Active], optional
-            Optional parent resource for maintaining hierarchical relationships, by default None
-        uid : str, optional
-            The default field name used to uniquely identify records, by default "guid"
-        """
-        super().__init__(ctx, parent)
-        self._uid = uid
-
->>>>>>> d87cfe70
+    Provides various finder methods for locating records in any endpoint supporting HTTP GET requests.
+    """
+
     def find(self, uid) -> T:
         """
         Find a record by its unique identifier.
 
-<<<<<<< HEAD
         If the cache is already populated, it is checked first for matching record. If not, a conventional GET request is made to the Connect server.
-=======
-        Fetches a record either by searching the cache or by making a GET request to the endpoint.
->>>>>>> d87cfe70
 
         Parameters
         ----------
@@ -301,7 +199,6 @@
         Returns
         -------
         T
-<<<<<<< HEAD
         """
         if self._cache:
             # Check if the record already exists in the cache.
@@ -319,26 +216,6 @@
         # Invalidate the cache.
         # It is assumed that the cache is stale since a record exists on the server and not in the cache.
         self._cache = None
-=======
-
-        Raises
-        ------
-        ValueError
-            If no record is found.
-        """
-        # todo - add some more comments about this
-        if self._cache:
-            conditions = {self._uid: uid}
-            result = self.find_by(**conditions)
-        else:
-            endpoint = self._endpoint + uid
-            response = self._ctx.session.get(endpoint)
-            result = response.json()
-            result = self._create_instance(**result)
-
-        if not result:
-            raise ValueError(f"Failed to find instance where {self._uid} is '{uid}'")
->>>>>>> d87cfe70
 
         return result
 
@@ -357,9 +234,5 @@
         Optional[T]
             The first record matching the conditions, or `None` if no match is found.
         """
-<<<<<<< HEAD
-        data = self._get_or_fetch()
-        return next((v for v in data if v.items() >= conditions.items()), None)
-=======
-        return next((v for v in self._data if v.items() >= conditions.items()), None)
->>>>>>> d87cfe70
+        data = self._get_or_fetch()
+        return next((v for v in data if v.items() >= conditions.items()), None)