from __future__ import annotations

import posixpath
import warnings
from abc import ABC
from dataclasses import dataclass
from typing import (
    TYPE_CHECKING,
    Any,
    Iterable,
    Sequence,
)

from posit.connect.paginator import Paginator

from .context import Context

if TYPE_CHECKING:
    import requests

    from .context import Context
    from .urls import Url


@dataclass(frozen=True)
class ResourceParameters:
    """Shared parameter object for resources.

    Attributes
    ----------
    session: requests.Session
        A `requests.Session` object. Provides cookie persistence, connection-pooling, and
        configuration.
    url: str
        The Connect API base URL (e.g., https://connect.example.com/__api__)
    """

    session: requests.Session
    url: Url


class Resource(dict):
    def __init__(self, /, params: ResourceParameters, **kwargs):
        self.params = params
        super().__init__(**kwargs)

    def __getattr__(self, name):
        if name in self:
            warnings.warn(
                f"Accessing the field '{name}' via attribute is deprecated and will be removed in v1.0.0. "
                f"Please use __getitem__ (e.g., {self.__class__.__name__.lower()}['{name}']) for field access instead.",
                DeprecationWarning,
                stacklevel=2,
            )
            return self[name]
        raise AttributeError(f"'{self.__class__.__name__}' object has no attribute '{name}'")

    def update(self, *args, **kwargs):
        super().update(*args, **kwargs)


class Resources:
    def __init__(self, params: ResourceParameters) -> None:
        self.params = params


class Active(ABC, Resource):
    def __init__(self, ctx: Context, path: str, /, **attributes):
        """A dict abstraction for any HTTP endpoint that returns a singular resource.

        Extends the `Resource` class and provides additional functionality for via the session context and an optional parent resource.

        Parameters
        ----------
        ctx : Context
            The context object containing the session and URL for API interactions.
        path : str
            The HTTP path component for the resource endpoint
        **attributes : dict
            Resource attributes passed
        """
        params = ResourceParameters(ctx.session, ctx.url)
        super().__init__(params, **attributes)
        self._ctx = ctx
        self._path = path


class _Resource(dict):
    def __init__(self, ctx: Context, path: str, **attributes):
        self._ctx = ctx
        self._path = path
        super().__init__(**attributes)

    def destroy(self) -> None:
        self._ctx.client.delete(self._path)

    def update(self, **attributes):  # type: ignore[reportIncompatibleMethodOverride]
        response = self._ctx.client.put(self._path, json=attributes)
        result = response.json()
        super().update(**result)


class _ResourceSequence(Sequence):
    def __init__(self, ctx: Context, path: str, *, uid: str = "guid"):
        self._ctx = ctx
        self._path = path
        self._uid = uid
<<<<<<< HEAD
        self._cache: Optional[List[T]] = None

    @abstractmethod
    def _create_instance(self, path: str, /, **kwargs: Any) -> T:
        """Create an instance of 'T'."""
        raise NotImplementedError()

    def fetch(self, **conditions: Any) -> Iterable[T]:
        """Fetch the collection.

        Fetches the collection directly from Connect. This operation does not effect the cache state.

        Returns
        -------
        List[T]
        """
        response = self._ctx.client.get(self._path, params=conditions)
        results = response.json()
        return [self._to_instance(result) for result in results]

    def reload(self) -> Self:
        """Reloads the collection from Connect.

        Returns
        -------
        Self
        """
        self._cache = None
        return self

    def _to_instance(self, result: dict) -> T:
        """Converts a result into an instance of T."""
        uid = result[self._uid]
        path = posixpath.join(self._path, uid)
        return self._create_instance(path, **result)

    @property
    def _data(self) -> List[T]:
        """Get the collection.

        Fetches the collection from Connect and caches the result. Subsequent invocations return the cached results unless the cache is explicitly reset.

        Returns
        -------
        List[T]

        See Also
        --------
        cached
        reload
        """
        if self._cache is None:
            self._cache = list(self.fetch())
        return self._cache

    @overload
    def __getitem__(self, index: int) -> T: ...

    @overload
    def __getitem__(self, index: slice) -> Sequence[T]: ...
=======
>>>>>>> f709cc1d

    def __getitem__(self, index):
        return list(self.fetch())[index]

    def __len__(self) -> int:
        return len(list(self.fetch()))

    def __iter__(self):
        return iter(self.fetch())

    def __str__(self) -> str:
        return str(self.fetch())

    def __repr__(self) -> str:
        return repr(self.fetch())

    def create(self, **attributes: Any) -> Any:
        response = self._ctx.client.post(self._path, json=attributes)
        result = response.json()
        uid = result[self._uid]
        path = posixpath.join(self._path, uid)
        return _Resource(self._ctx, path, **result)

<<<<<<< HEAD
        Returns
        -------
        T
        """
        response = self._ctx.client.get(f"{self._path}/{uid}")
=======
    def fetch(self, **conditions) -> Iterable[Any]:
        response = self._ctx.client.get(self._path, params=conditions)
        results = response.json()
        resources = []
        for result in results:
            uid = result[self._uid]
            path = posixpath.join(self._path, uid)
            resource = _Resource(self._ctx, path, **result)
            resources.append(resource)

        return resources

    def find(self, *args: str) -> Any:
        path = posixpath.join(self._path, *args)
        response = self._ctx.client.get(path)
>>>>>>> f709cc1d
        result = response.json()
        return _Resource(self._ctx, path, **result)

    def find_by(self, **conditions) -> Any | None:
        """
        Find the first record matching the specified conditions.

        There is no implied ordering, so if order matters, you should specify it yourself.

        Parameters
        ----------
        **conditions : Any

        Returns
        -------
        Optional[T]
            The first record matching the conditions, or `None` if no match is found.
        """
        collection = self.fetch(**conditions)
        return next((v for v in collection if v.items() >= conditions.items()), None)


class _PaginatedResourceSequence(_ResourceSequence):
    def fetch(self, **conditions):
        url = self._ctx.url + self._path
        paginator = Paginator(self._ctx.session, url, dict(**conditions))
        for page in paginator.fetch_pages():
            resources = []
            results = page.results
            for result in results:
                uid = result[self._uid]
                path = posixpath.join(self._path, uid)
                resource = _Resource(self._ctx, path, **result)
                resources.append(resource)
            yield from resources<|MERGE_RESOLUTION|>--- conflicted
+++ resolved
@@ -105,69 +105,6 @@
         self._ctx = ctx
         self._path = path
         self._uid = uid
-<<<<<<< HEAD
-        self._cache: Optional[List[T]] = None
-
-    @abstractmethod
-    def _create_instance(self, path: str, /, **kwargs: Any) -> T:
-        """Create an instance of 'T'."""
-        raise NotImplementedError()
-
-    def fetch(self, **conditions: Any) -> Iterable[T]:
-        """Fetch the collection.
-
-        Fetches the collection directly from Connect. This operation does not effect the cache state.
-
-        Returns
-        -------
-        List[T]
-        """
-        response = self._ctx.client.get(self._path, params=conditions)
-        results = response.json()
-        return [self._to_instance(result) for result in results]
-
-    def reload(self) -> Self:
-        """Reloads the collection from Connect.
-
-        Returns
-        -------
-        Self
-        """
-        self._cache = None
-        return self
-
-    def _to_instance(self, result: dict) -> T:
-        """Converts a result into an instance of T."""
-        uid = result[self._uid]
-        path = posixpath.join(self._path, uid)
-        return self._create_instance(path, **result)
-
-    @property
-    def _data(self) -> List[T]:
-        """Get the collection.
-
-        Fetches the collection from Connect and caches the result. Subsequent invocations return the cached results unless the cache is explicitly reset.
-
-        Returns
-        -------
-        List[T]
-
-        See Also
-        --------
-        cached
-        reload
-        """
-        if self._cache is None:
-            self._cache = list(self.fetch())
-        return self._cache
-
-    @overload
-    def __getitem__(self, index: int) -> T: ...
-
-    @overload
-    def __getitem__(self, index: slice) -> Sequence[T]: ...
-=======
->>>>>>> f709cc1d
 
     def __getitem__(self, index):
         return list(self.fetch())[index]
@@ -191,13 +128,6 @@
         path = posixpath.join(self._path, uid)
         return _Resource(self._ctx, path, **result)
 
-<<<<<<< HEAD
-        Returns
-        -------
-        T
-        """
-        response = self._ctx.client.get(f"{self._path}/{uid}")
-=======
     def fetch(self, **conditions) -> Iterable[Any]:
         response = self._ctx.client.get(self._path, params=conditions)
         results = response.json()
@@ -213,7 +143,6 @@
     def find(self, *args: str) -> Any:
         path = posixpath.join(self._path, *args)
         response = self._ctx.client.get(path)
->>>>>>> f709cc1d
         result = response.json()
         return _Resource(self._ctx, path, **result)
 
