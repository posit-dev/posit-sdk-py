--- conflicted
+++ resolved
@@ -18,15 +18,11 @@
 from typing_extensions import NotRequired, Required, TypedDict, Unpack
 
 from . import tasks
-<<<<<<< HEAD
 from ._content_repository import ContentItemRepository
 from ._json import JsonifiableDict
 from ._types_content_item import ContentItemActiveDict, ContentItemContext, ContentItemResourceDict
 from ._typing_extensions import NotRequired, Required, TypedDict, Unpack
 from ._utils import _assert_guid
-=======
-from ._api import ApiDictEndpoint, JsonifiableDict
->>>>>>> bc31ad21
 from .bundles import Bundles
 from .context import Context
 from .env import EnvVars
@@ -60,11 +56,7 @@
     pass
 
 
-<<<<<<< HEAD
-class ContentItem(JobsMixin, ContentItemVanityMixin, ContentItemActiveDict):
-=======
-class ContentItem(JobsMixin, PackagesMixin, VanityMixin, Resource):
->>>>>>> bc31ad21
+class ContentItem(JobsMixin, PackagesMixin, ContentItemVanityMixin, ContentItemActiveDict):
     class _AttrsBase(TypedDict, total=False):
         # # `name` will be set by other _Attrs classes
         # name: str
