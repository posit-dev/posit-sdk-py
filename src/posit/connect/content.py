"""Content resources."""

from __future__ import annotations

import posixpath
import time
from posixpath import dirname
from typing import Any, List, Literal, Optional, overload

from . import tasks
from .bundles import Bundles
from .context import Context
from .env import EnvVars
from .jobs import JobsMixin
from .oauth.associations import ContentItemAssociations
from .permissions import Permissions
from .resources import Resource, ResourceParameters, Resources
from .tasks import Task
from .vanities import VanityMixin
from .variants import Variants


class ContentItemRepository(Resource):
    def __init__(self, params: ResourceParameters, content_guid: str, **kwargs) -> None:
        super().__init__(params, **kwargs)
        self.content_guid = content_guid

    def delete(self) -> None:
        """Delete the content's repository."""
        path = f"v1/content/{self.content_guid}/repository"
        url = self.params.url + path
        self.params.session.delete(url)

    @overload
    def update(
            self,
            *,
            repository: Optional[str] = None,
            branch: Optional[str] = "main",
            directory: Optional[str] = ".",
            polling: Optional[bool] = False,
    ) -> None:
        """Update the content's repository.

        Parameters
        ----------
        repository: str, optional
            URL for the repository. Default is None.
        branch: str, optional
            The tracked Git branch. Default is 'main'.
        directory: str, optional
            Directory containing the content. Default is '.'
        polling: bool, optional
            Indicates that the Git repository is regularly polled. Default is False.
            

        Returns
        -------
        None
        """
        ...

    @overload
    def update(self, **attributes: Any) -> None:
        """Update the content's repository."""
        ...

    def update(self, **attributes: Any) -> None:
        """Update the content's repository."""
        url = self.params.url + f"v1/content/{self.content_guid}/repository"
        response = self.params.session.patch(url, json=attributes) 
        super().update(**response.json())

class ContentItemOAuth(Resource):
    def __init__(self, params: ResourceParameters, content_guid: str) -> None:
        super().__init__(params)
        self.content_guid = content_guid

    @property
    def associations(self) -> ContentItemAssociations:
        return ContentItemAssociations(self.params, content_guid=self.content_guid)


class ContentItemOwner(Resource):
    pass


<<<<<<< HEAD
class ContentItem(Resource):
    
=======
class ContentItem(JobsMixin, VanityMixin, Resource):
    def __init__(self, /, params: ResourceParameters, **kwargs):
        ctx = Context(params.session, params.url)
        super().__init__(ctx, **kwargs)

>>>>>>> 7c8acce9
    def __getitem__(self, key: Any) -> Any:
        v = super().__getitem__(key)
        if key == "owner" and isinstance(v, dict):
            return ContentItemOwner(params=self.params, **v)
        return v

    @property
    def oauth(self) -> ContentItemOAuth:
        return ContentItemOAuth(self.params, content_guid=self["guid"])

    @property
    def repository(self) -> Optional[ContentItemRepository]:
        path = f"v1/content/{self.guid}/repository"
        url = self.params.url + path
        try: 
            response = self.params.session.get(url)
            return ContentItemRepository(self.params, self["guid"], **response.json())
        except:
            return None

    @overload
    def create_repository(
        self,
        *,
        repository: str,
        branch: Optional[str] = "main",
        directory: Optional[str] = ".",
        polling: Optional[bool] = False,
    ) -> ContentItemRepository:
        """Create repository.

        Parameters
        ----------
        repository : str
            URL for the respository.
        branch : str, optional
            The tracked Git branch. Default is 'main'.
        directory : str, optional
            Directory containing the content. Default is '.'.
        polling : bool, optional
            Indicates that the Git repository is regularly polled. Default is False.
        
        Returns
        -------
        ContentItemRepository
        """
        ...

    @overload
    def create_repository(self, **attributes) -> ContentItemRepository:
        """Create a repository.
        
        Returns
        -------
        ContentItemRepository
        """
        ...

    def create_repository(self, **attributes):
        """Create a repository.
        
        Returns
        -------
        ContentItemRepository
        """
        path = f"v1/content/{self.guid}/repository"
        url = self.params.url + path
        response = self.params.session.put(url, json=attributes)
        return ContentItemRepository(self.params, **response.json())

    def delete(self) -> None:
        """Delete the content item."""
        path = f"v1/content/{self.guid}"
        url = self.params.url + path
        self.params.session.delete(url)

    def deploy(self) -> tasks.Task:
        """Deploy the content.

        Spawns an asynchronous task, which activates the latest bundle.

        Returns
        -------
        tasks.Task
            The task for the deployment.

        Examples
        --------
        >>> task = content.deploy()
        >>> task.wait_for()
        None
        """
        path = f"v1/content/{self.guid}/deploy"
        url = self.params.url + path
        response = self.params.session.post(url, json={"bundle_id": None})
        result = response.json()
        ts = tasks.Tasks(self.params)
        return ts.get(result["task_id"])

    def render(self) -> Task:
        """Render the content.

        Submit a render request to the server for the content. After submission, the server executes an asynchronous process to render the content. This is useful when content is dependent on external information, such as a dataset.

        See Also
        --------
        restart

        Examples
        --------
        >>> render()
        """
        self.update()

        if self.is_rendered:
            variants = self._variants.find()
            variants = [variant for variant in variants if variant.is_default]
            if len(variants) != 1:
                raise RuntimeError(
                    f"Found {len(variants)} default variants. Expected 1. Without a single default variant, the content cannot be refreshed. This is indicative of a corrupted state."
                )
            variant = variants[0]
            return variant.render()
        else:
            raise ValueError(
                f"Render not supported for this application mode: {self.app_mode}. Did you need to use the 'restart()' method instead? Note that some application modes do not support 'render()' or 'restart()'."
            )


    def restart(self) -> None:
        """Mark for restart.

        Sends a restart request to the server for the content. Once submitted, the server performs an asynchronous process to restart the content. This is particularly useful when the content relies on external information loaded into application memory, such as datasets. Additionally, restarting can help clear memory leaks or reduce excessive memory usage that might build up over time.

        See Also
        --------
        render

        Examples
        --------
        >>> restart()
        """
        self.update()

        if self.is_interactive:
            unix_epoch_in_seconds = str(int(time.time()))
            key = f"_CONNECT_RESTART_TMP_{unix_epoch_in_seconds}"
            self.environment_variables.create(key, unix_epoch_in_seconds)
            self.environment_variables.delete(key)
            # GET via the base Connect URL to force create a new worker thread.
            url = posixpath.join(dirname(self.params.url), f"content/{self.guid}")
            self.params.session.get(url)
            return None
        else:
            raise ValueError(
                f"Restart not supported for this application mode: {self.app_mode}. Did you need to use the 'render()' method instead? Note that some application modes do not support 'render()' or 'restart()'."
            )

    @overload
    def update(
        self,
        *,
        # Required argument
        name: str,
        # Content Metadata
        title: Optional[str] = None,
        description: Optional[str] = None,
        access_type: Literal["all", "acl", "logged_in"] = "acl",
        owner_guid: Optional[str] = None,
        # Timeout Settings
        connection_timeout: Optional[int] = None,
        read_timeout: Optional[int] = None,
        init_timeout: Optional[int] = None,
        idle_timeout: Optional[int] = None,
        # Process and Resource Limits
        max_processes: Optional[int] = None,
        min_processes: Optional[int] = None,
        max_conns_per_process: Optional[int] = None,
        load_factor: Optional[float] = None,
        cpu_request: Optional[float] = None,
        cpu_limit: Optional[float] = None,
        memory_request: Optional[int] = None,
        memory_limit: Optional[int] = None,
        amd_gpu_limit: Optional[int] = None,
        nvidia_gpu_limit: Optional[int] = None,
        # Execution Settings
        run_as: Optional[str] = None,
        run_as_current_user: Optional[bool] = False,
        default_image_name: Optional[str] = None,
        default_r_environment_management: Optional[bool] = None,
        default_py_environment_management: Optional[bool] = None,
        service_account_name: Optional[str] = None,
    ) -> None:
        """Update the content item.

        Parameters
        ----------
        name : str
            URL-friendly identifier. Allows alphanumeric characters, hyphens ("-"), and underscores ("_").
        title : str, optional
            Content title. Default is None.
        description : str, optional
            Content description. Default is None.
        access_type : Literal['all', 'acl', 'logged_in'], optional
            How content manages viewers. Default is 'acl'. Options: 'all', 'logged_in', 'acl'.
        owner_guid : str, optional
            The unique identifier of the user who owns this content item. Default is None.
        connection_timeout : int, optional
            Max seconds without data exchange. Default is None. Falls back to server setting 'Scheduler.ConnectionTimeout'.
        read_timeout : int, optional
            Max seconds without data received. Default is None. Falls back to server setting 'Scheduler.ReadTimeout'.
        init_timeout : int, optional
            Max startup time for interactive apps. Default is None. Falls back to server setting 'Scheduler.InitTimeout'.
        idle_timeout : int, optional
            Max idle time before process termination. Default is None. Falls back to server setting 'Scheduler.IdleTimeout'.
        max_processes : int, optional
            Max concurrent processes allowed. Default is None. Falls back to server setting 'Scheduler.MaxProcesses'.
        min_processes : int, optional
            Min concurrent processes required. Default is None. Falls back to server setting 'Scheduler.MinProcesses'.
        max_conns_per_process : int, optional
            Max client connections per process. Default is None. Falls back to server setting 'Scheduler.MaxConnsPerProcess'.
        load_factor : float, optional
            Aggressiveness in spawning new processes (0.0 - 1.0). Default is None. Falls back to server setting 'Scheduler.LoadFactor'.
        cpu_request : float, optional
            Min CPU units required (1 unit = 1 core). Default is None. Falls back to server setting 'Scheduler.CPURequest'.
        cpu_limit : float, optional
            Max CPU units allowed. Default is None. Falls back to server setting 'Scheduler.CPULimit'.
        memory_request : int, optional
            Min memory (bytes) required. Default is None. Falls back to server setting 'Scheduler.MemoryRequest'.
        memory_limit : int, optional
            Max memory (bytes) allowed. Default is None. Falls back to server setting 'Scheduler.MemoryLimit'.
        amd_gpu_limit : int, optional
            Number of AMD GPUs allocated. Default is None. Falls back to server setting 'Scheduler.AMDGPULimit'.
        nvidia_gpu_limit : int, optional
            Number of NVIDIA GPUs allocated. Default is None. Falls back to server setting 'Scheduler.NvidiaGPULimit'.
        run_as : str, optional
            UNIX user to execute the content. Default is None. Falls back to server setting 'Applications.RunAs'.
        run_as_current_user : bool, optional
            Run process as the visiting user (for app content). Default is False.
        default_image_name : str, optional
            Default image for execution if not defined in the bundle. Default is None.
        default_r_environment_management : bool, optional
            Manage R environment for the content. Default is None.
        default_py_environment_management : bool, optional
            Manage Python environment for the content. Default is None.
        service_account_name : str, optional
            Kubernetes service account name for running content. Default is None.

        Returns
        -------
        None
        """
        ...

    @overload
    def update(self, **attributes: Any) -> None:
        """Update the content."""
        ...

    def update(self, **attributes: Any) -> None:
        """Update the content."""
        url = self.params.url + f"v1/content/{self['guid']}"
        response = self.params.session.patch(url, json=attributes)
        super().update(**response.json())

    # Relationships

    @property
    def bundles(self) -> Bundles:
        return Bundles(self.params, self["guid"])

    @property
    def environment_variables(self) -> EnvVars:
        return EnvVars(self.params, self["guid"])

    @property
    def permissions(self) -> Permissions:
        return Permissions(self.params, self["guid"])

    @property
    def owner(self) -> dict:
        if "owner" not in self:
            # It is possible to get a content item that does not contain owner.
            # "owner" is an optional additional request param.
            # If it's not included, we can retrieve the information by `owner_guid`
            from .users import Users

            self["owner"] = Users(self.params).get(self["owner_guid"])
        return self["owner"]

    @property
    def _variants(self) -> Variants:
        return Variants(self.params, self["guid"])

    @property
    def is_interactive(self) -> bool:
        return self.app_mode in {
            "api",
            "jupyter-voila",
            "python-api",
            "python-bokeh",
            "python-dash",
            "python-fastapi",
            "python-shiny",
            "python-streamlit",
            "quarto-shiny",
            "rmd-shiny",
            "shiny",
            "tensorflow-saved-model",
        }

    @property
    def is_rendered(self) -> bool:
        return self.app_mode in {
            "rmd-static",
            "jupyter-static",
            "quarto-static",
        }


class Content(Resources):
    """Content resource.

    Parameters
    ----------
    config : Config
        Configuration object.
    session : Session
        Requests session object.
    owner_guid : str, optional
        Content item owner identifier. Filters results to those owned by a specific user (the default is None, which implies not filtering results on owner identifier).
    """

    def __init__(
        self,
        params: ResourceParameters,
        *,
        owner_guid: str | None = None,
    ) -> None:
        super().__init__(params)
        self.owner_guid = owner_guid

    def count(self) -> int:
        """Count the number of content items.

        Returns
        -------
        int
        """
        return len(self.find())

    @overload
    def create(
        self,
        *,
        # Required argument
        name: str,
        # Content Metadata
        title: Optional[str] = None,
        description: Optional[str] = None,
        access_type: Literal["all", "acl", "logged_in"] = "acl",
        # Timeout Settings
        connection_timeout: Optional[int] = None,
        read_timeout: Optional[int] = None,
        init_timeout: Optional[int] = None,
        idle_timeout: Optional[int] = None,
        # Process and Resource Limits
        max_processes: Optional[int] = None,
        min_processes: Optional[int] = None,
        max_conns_per_process: Optional[int] = None,
        load_factor: Optional[float] = None,
        cpu_request: Optional[float] = None,
        cpu_limit: Optional[float] = None,
        memory_request: Optional[int] = None,
        memory_limit: Optional[int] = None,
        amd_gpu_limit: Optional[int] = None,
        nvidia_gpu_limit: Optional[int] = None,
        # Execution Settings
        run_as: Optional[str] = None,
        run_as_current_user: Optional[bool] = False,
        default_image_name: Optional[str] = None,
        default_r_environment_management: Optional[bool] = None,
        default_py_environment_management: Optional[bool] = None,
        service_account_name: Optional[str] = None,
    ) -> ContentItem:
        """Create content.

        Parameters
        ----------
        name : str
            URL-friendly identifier. Allows alphanumeric characters, hyphens ("-"), and underscores ("_").
        title : str, optional
            Content title. Default is None.
        description : str, optional
            Content description. Default is None.
        access_type : Literal['all', 'acl', 'logged_in'], optional
            How content manages viewers. Default is 'acl'. Options: 'all', 'logged_in', 'acl'.
        connection_timeout : int, optional
            Max seconds without data exchange. Default is None. Falls back to server setting 'Scheduler.ConnectionTimeout'.
        read_timeout : int, optional
            Max seconds without data received. Default is None. Falls back to server setting 'Scheduler.ReadTimeout'.
        init_timeout : int, optional
            Max startup time for interactive apps. Default is None. Falls back to server setting 'Scheduler.InitTimeout'.
        idle_timeout : int, optional
            Max idle time before process termination. Default is None. Falls back to server setting 'Scheduler.IdleTimeout'.
        max_processes : int, optional
            Max concurrent processes allowed. Default is None. Falls back to server setting 'Scheduler.MaxProcesses'.
        min_processes : int, optional
            Min concurrent processes required. Default is None. Falls back to server setting 'Scheduler.MinProcesses'.
        max_conns_per_process : int, optional
            Max client connections per process. Default is None. Falls back to server setting 'Scheduler.MaxConnsPerProcess'.
        load_factor : float, optional
            Aggressiveness in spawning new processes (0.0 - 1.0). Default is None. Falls back to server setting 'Scheduler.LoadFactor'.
        cpu_request : float, optional
            Min CPU units required (1 unit = 1 core). Default is None. Falls back to server setting 'Scheduler.CPURequest'.
        cpu_limit : float, optional
            Max CPU units allowed. Default is None. Falls back to server setting 'Scheduler.CPULimit'.
        memory_request : int, optional
            Min memory (bytes) required. Default is None. Falls back to server setting 'Scheduler.MemoryRequest'.
        memory_limit : int, optional
            Max memory (bytes) allowed. Default is None. Falls back to server setting 'Scheduler.MemoryLimit'.
        amd_gpu_limit : int, optional
            Number of AMD GPUs allocated. Default is None. Falls back to server setting 'Scheduler.AMDGPULimit'.
        nvidia_gpu_limit : int, optional
            Number of NVIDIA GPUs allocated. Default is None. Falls back to server setting 'Scheduler.NvidiaGPULimit'.
        run_as : str, optional
            UNIX user to execute the content. Default is None. Falls back to server setting 'Applications.RunAs'.
        run_as_current_user : bool, optional
            Run process as the visiting user (for app content). Default is False.
        default_image_name : str, optional
            Default image for execution if not defined in the bundle. Default is None.
        default_r_environment_management : bool, optional
            Manage R environment for the content. Default is None.
        default_py_environment_management : bool, optional
            Manage Python environment for the content. Default is None.
        service_account_name : str, optional
            Kubernetes service account name for running content. Default is None.

        Returns
        -------
        ContentItem
        """
        ...

    @overload
    def create(self, **attributes) -> ContentItem:
        """Create a content item.

        Returns
        -------
        ContentItem
        """
        ...

    def create(self, **attributes) -> ContentItem:
        """Create a content item.

        Returns
        -------
        ContentItem
        """
        path = "v1/content"
        url = self.params.url + path
        response = self.params.session.post(url, json=attributes)
        return ContentItem(self.params, **response.json())

    @overload
    def find(
        self,
        *,
        name: Optional[str] = None,
        owner_guid: Optional[str] = None,
        include: Optional[
            Literal["owner", "tags", "vanity_url"] | list[Literal["owner", "tags", "vanity_url"]]
        ] = None,
    ) -> List[ContentItem]:
        """Find content matching the specified criteria.

        **Applies to Connect versions 2024.06.0 and later.**

        Parameters
        ----------
        name : str, optional
            The content name specified at creation; unique within the owner's account.
        owner_guid : str, optional
            The UUID of the content owner.
        include : str or list of str, optional
            Additional details to include in the response. Allowed values: 'owner', 'tags', 'vanity_url'.

        Returns
        -------
        List[ContentItem]
            List of matching content items.

        Note
        ----
        Specifying both `name` and `owner_guid` returns at most one content item due to uniqueness.
        """
        ...

    @overload
    def find(
        self,
        *,
        name: Optional[str] = None,
        owner_guid: Optional[str] = None,
        include: Optional[Literal["owner", "tags"] | list[Literal["owner", "tags"]]] = None,
    ) -> List[ContentItem]:
        """Find content matching the specified criteria.

        **Applies to Connect versions prior to 2024.06.0.**

        Parameters
        ----------
        name : str, optional
            The content name specified at creation; unique within the owner's account.
        owner_guid : str, optional
            The UUID of the content owner.
        include : str or list of str, optional
            Additional details to include in the response. Allowed values: 'owner', 'tags'.

        Returns
        -------
        List[ContentItem]
            List of matching content items.

        Note
        ----
        Specifying both `name` and `owner_guid` returns at most one content item due to uniqueness.
        """
        ...

    @overload
    def find(self, include: Optional[str | list[Any]], **conditions) -> List[ContentItem]: ...

    def find(self, include: Optional[str | list[Any]] = None, **conditions) -> List[ContentItem]:
        """Find content matching the specified conditions.

        Returns
        -------
        List[ContentItem]
        """
        if isinstance(include, list):
            include = ",".join(include)

        if include is not None:
            conditions["include"] = include

        if self.owner_guid:
            conditions["owner_guid"] = self.owner_guid

        path = "v1/content"
        url = self.params.url + path
        response = self.params.session.get(url, params=conditions)
        return [
            ContentItem(
                self.params,
                **result,
            )
            for result in response.json()
        ]

    @overload
    def find_by(
        self,
        *,
        # Required
        name: str,
        # Content Metadata
        title: Optional[str] = None,
        description: Optional[str] = None,
        access_type: Literal["all", "acl", "logged_in"] = "acl",
        owner_guid: Optional[str] = None,
        # Timeout Settings
        connection_timeout: Optional[int] = None,
        read_timeout: Optional[int] = None,
        init_timeout: Optional[int] = None,
        idle_timeout: Optional[int] = None,
        # Process and Resource Limits
        max_processes: Optional[int] = None,
        min_processes: Optional[int] = None,
        max_conns_per_process: Optional[int] = None,
        load_factor: Optional[float] = None,
        cpu_request: Optional[float] = None,
        cpu_limit: Optional[float] = None,
        memory_request: Optional[int] = None,
        memory_limit: Optional[int] = None,
        amd_gpu_limit: Optional[int] = None,
        nvidia_gpu_limit: Optional[int] = None,
        # Execution Settings
        run_as: Optional[str] = None,
        run_as_current_user: Optional[bool] = False,
        default_image_name: Optional[str] = None,
        default_r_environment_management: Optional[bool] = None,
        default_py_environment_management: Optional[bool] = None,
        service_account_name: Optional[str] = None,
    ) -> Optional[ContentItem]:
        """Find the first content record matching the specified attributes. There is no implied ordering so if order matters, you should find it yourself.

        Parameters
        ----------
        name : str, optional
            URL-friendly identifier. Allows alphanumeric characters, hyphens ("-"), and underscores ("_").
        title : str, optional
            Content title. Default is None
        description : str, optional
            Content description.
        access_type : Literal['all', 'acl', 'logged_in'], optional
            How content manages viewers.
        owner_guid : str, optional
            The unique identifier of the user who owns this content item.
        connection_timeout : int, optional
            Max seconds without data exchange.
        read_timeout : int, optional
            Max seconds without data received.
        init_timeout : int, optional
            Max startup time for interactive apps.
        idle_timeout : int, optional
            Max idle time before process termination.
        max_processes : int, optional
            Max concurrent processes allowed.
        min_processes : int, optional
            Min concurrent processes required.
        max_conns_per_process : int, optional
            Max client connections per process.
        load_factor : float, optional
            Aggressiveness in spawning new processes (0.0 - 1.0).
        cpu_request : float, optional
            Min CPU units required (1 unit = 1 core).
        cpu_limit : float, optional
            Max CPU units allowed.
        memory_request : int, optional
            Min memory (bytes) required.
        memory_limit : int, optional
            Max memory (bytes) allowed.
        amd_gpu_limit : int, optional
            Number of AMD GPUs allocated.
        nvidia_gpu_limit : int, optional
            Number of NVIDIA GPUs allocated.
        run_as : str, optional
            UNIX user to execute the content.
        run_as_current_user : bool, optional
            Run process as the visiting user (for app content). Default is False.
        default_image_name : str, optional
            Default image for execution if not defined in the bundle.
        default_r_environment_management : bool, optional
            Manage R environment for the content.
        default_py_environment_management : bool, optional
            Manage Python environment for the content.
        service_account_name : str, optional
            Kubernetes service account name for running content.

        Returns
        -------
        Optional[ContentItem]
        """
        ...

    @overload
    def find_by(self, **attributes) -> Optional[ContentItem]:
        """Find the first content record matching the specified attributes. There is no implied ordering so if order matters, you should find it yourself.

        Returns
        -------
        Optional[ContentItem]
        """
        ...

    def find_by(self, **attributes) -> Optional[ContentItem]:
        """Find the first content record matching the specified attributes. There is no implied ordering so if order matters, you should find it yourself.

        Returns
        -------
        Optional[ContentItem]

        Example
        -------
        >>> find_by(name="example-content-name")
        """
        results = self.find()
        results = (
            result
            for result in results
            if all(item in result.items() for item in attributes.items())
        )
        return next(results, None)

    @overload
    def find_one(
        self,
        *,
        name: Optional[str] = None,
        owner_guid: Optional[str] = None,
        include: Optional[
            Literal["owner", "tags", "vanity_url"] | list[Literal["owner", "tags", "vanity_url"]]
        ] = None,
    ) -> Optional[ContentItem]:
        """Find first content result matching the specified conditions.

        Parameters
        ----------
        name : str, optional
            The content name specified at creation; unique within the owner's account.
        owner_guid : str, optional
            The UUID of the content owner.
        include : str or list of str, optional
            Additional details to include in the response. Allowed values: 'owner', 'tags', 'vanity_url'.

        Returns
        -------
        Optional[ContentItem]
            List of matching content items.

        Note
        ----
        Specifying both `name` and `owner_guid` returns at most one content item due to uniqueness.
        """
        ...

    @overload
    def find_one(
        self,
        *,
        name: Optional[str] = None,
        owner_guid: Optional[str] = None,
        include: Optional[Literal["owner", "tags"] | list[Literal["owner", "tags"]]] = None,
    ) -> Optional[ContentItem]:
        """Find first content result matching the specified conditions.

        **Applies to Connect versions prior to 2024.06.0.**

        Parameters
        ----------
        name : str, optional
            The content name specified at creation; unique within the owner's account.
        owner_guid : str, optional
            The UUID of the content owner.
        include : str or list of str, optional
            Additional details to include in the response. Allowed values: 'owner', 'tags'.

        Returns
        -------
        Optional[ContentItem]
            List of matching content items.

        Note
        ----
        Specifying both `name` and `owner_guid` returns at most one content item due to uniqueness.
        """
        ...

    @overload
    def find_one(self, **conditions) -> Optional[ContentItem]: ...

    def find_one(self, **conditions) -> Optional[ContentItem]:
        """Find first content result matching the specified conditions.

        Returns
        -------
        Optional[ContentItem]
        """
        items = self.find(**conditions)
        return next(iter(items), None)

    def get(self, guid: str) -> ContentItem:
        """Get a content item.

        Parameters
        ----------
        guid : str

        Returns
        -------
        ContentItem
        """
        path = f"v1/content/{guid}"
        url = self.params.url + path
        response = self.params.session.get(url)
        return ContentItem(self.params, **response.json())<|MERGE_RESOLUTION|>--- conflicted
+++ resolved
@@ -85,16 +85,11 @@
     pass
 
 
-<<<<<<< HEAD
-class ContentItem(Resource):
-    
-=======
 class ContentItem(JobsMixin, VanityMixin, Resource):
     def __init__(self, /, params: ResourceParameters, **kwargs):
         ctx = Context(params.session, params.url)
         super().__init__(ctx, **kwargs)
 
->>>>>>> 7c8acce9
     def __getitem__(self, key: Any) -> Any:
         v = super().__getitem__(key)
         if key == "owner" and isinstance(v, dict):
