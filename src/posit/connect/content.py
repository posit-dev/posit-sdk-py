--- conflicted
+++ resolved
@@ -15,10 +15,6 @@
     Required,
     TypedDict,
     Unpack,
-<<<<<<< HEAD
-    cast,
-=======
->>>>>>> 1a2cc55c
     overload,
 )
 
