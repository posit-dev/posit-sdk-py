"""Content resources."""

from __future__ import annotations

import posixpath
import time

from typing_extensions import (
    TYPE_CHECKING,
    Any,
    List,
    Literal,
    NotRequired,
    Optional,
    Required,
    TypedDict,
    Unpack,
    overload,
)

from . import tasks
from .bundles import Bundles
from .context import requires
from .env import EnvVars
from .oauth.associations import ContentItemAssociations
from .permissions import Permissions
<<<<<<< HEAD
from .repository import ContentItemRepositoryMixin
from .resources import Active, Resource, Resources, _ResourceSequence
=======
from .resources import Active, BaseResource, Resources, _ResourceSequence
>>>>>>> dbafa68b
from .tags import ContentItemTags
from .vanities import VanityMixin
from .variants import Variants

if TYPE_CHECKING:
    from .context import Context
    from .jobs import Jobs
    from .packages import ContentPackages
    from .tasks import Task


def _assert_guid(guid: str):
    assert isinstance(guid, str), "Expected 'guid' to be a string"
    assert len(guid) > 0, "Expected 'guid' to be non-empty"


<<<<<<< HEAD
class ContentItemOAuth(Resource):
=======
def _assert_content_guid(content_guid: str):
    assert isinstance(content_guid, str), "Expected 'content_guid' to be a string"
    assert len(content_guid) > 0, "Expected 'content_guid' to be non-empty"


class ContentItemRepository(ApiDictEndpoint):
    """
    Content items GitHub repository information.

    See Also
    --------
    * Get info: https://docs.posit.co/connect/api/#get-/v1/content/-guid-/repository
    * Delete info: https://docs.posit.co/connect/api/#delete-/v1/content/-guid-/repository
    * Update info: https://docs.posit.co/connect/api/#patch-/v1/content/-guid-/repository
    """

    class _Attrs(TypedDict, total=False):
        repository: str
        """URL for the repository."""
        branch: NotRequired[str]
        """The tracked Git branch."""
        directory: NotRequired[str]
        """Directory containing the content."""
        polling: NotRequired[bool]
        """Indicates that the Git repository is regularly polled."""

    def __init__(
        self,
        ctx: Context,
        /,
        *,
        content_guid: str,
        # By default, the `attrs` will be retrieved from the API if no `attrs` are supplied.
        **attrs: Unpack[ContentItemRepository._Attrs],
    ) -> None:
        """Content items GitHub repository information.

        Parameters
        ----------
        ctx : Context
            The context object containing the session and URL for API interactions.
        content_guid : str
            The unique identifier of the content item.
        **attrs : ContentItemRepository._Attrs
            Attributes for the content item repository. If not supplied, the attributes will be
            retrieved from the API upon initialization
        """
        _assert_content_guid(content_guid)

        path = self._api_path(content_guid)
        # Only fetch data if `attrs` are not supplied
        get_data = len(attrs) == 0
        super().__init__(ctx, path, get_data, **{"content_guid": content_guid, **attrs})

    @classmethod
    def _api_path(cls, content_guid: str) -> str:
        return f"v1/content/{content_guid}/repository"

    @classmethod
    def _create(
        cls,
        ctx: Context,
        content_guid: str,
        **attrs: Unpack[ContentItemRepository._Attrs],
    ) -> ContentItemRepository:
        from ._api_call import put_api

        result = put_api(ctx, cls._api_path(content_guid), json=cast(JsonifiableDict, attrs))

        return ContentItemRepository(
            ctx,
            content_guid=content_guid,
            **result,  # pyright: ignore[reportCallIssue]
        )

    def destroy(self) -> None:
        """
        Delete the content's git repository location.

        See Also
        --------
        * https://docs.posit.co/connect/api/#delete-/v1/content/-guid-/repository
        """
        self._delete_api()

    def update(
        self,
        # *,
        **attrs: Unpack[ContentItemRepository._Attrs],
    ) -> ContentItemRepository:
        """Update the content's repository.

        Parameters
        ----------
        repository: str, optional
            URL for the repository. Default is None.
        branch: str, optional
            The tracked Git branch. Default is 'main'.
        directory: str, optional
            Directory containing the content. Default is '.'
        polling: bool, optional
            Indicates that the Git repository is regularly polled. Default is False.

        Returns
        -------
        None

        See Also
        --------
        * https://docs.posit.co/connect/api/#patch-/v1/content/-guid-/repository
        """
        result = self._patch_api(json=cast(JsonifiableDict, dict(attrs)))
        return ContentItemRepository(
            self._ctx,
            content_guid=self["content_guid"],
            **result,  # pyright: ignore[reportCallIssue]
        )


class ContentItemOAuth(BaseResource):
>>>>>>> dbafa68b
    def __init__(self, ctx: Context, content_guid: str) -> None:
        super().__init__(ctx)
        self["content_guid"] = content_guid

    @property
    def associations(self) -> ContentItemAssociations:
        return ContentItemAssociations(self._ctx, content_guid=self["content_guid"])


class ContentItemOwner(BaseResource):
    pass


<<<<<<< HEAD
class ContentItem(Active, ContentItemRepositoryMixin, VanityMixin, Resource):
=======
class ContentItem(Active, VanityMixin, BaseResource):
>>>>>>> dbafa68b
    class _AttrsBase(TypedDict, total=False):
        # # `name` will be set by other _Attrs classes
        # name: str

        # Content Metadata
        title: NotRequired[str]
        description: NotRequired[str]
        access_type: NotRequired[Literal["all", "acl", "logged_in"]]
        # Timeout Settings
        connection_timeout: NotRequired[int]
        read_timeout: NotRequired[int]
        init_timeout: NotRequired[int]
        idle_timeout: NotRequired[int]
        # Process and Resource Limits
        max_processes: NotRequired[int]
        min_processes: NotRequired[int]
        max_conns_per_process: NotRequired[int]
        load_factor: NotRequired[float]
        cpu_request: NotRequired[float]
        cpu_limit: NotRequired[float]
        memory_request: NotRequired[int]
        memory_limit: NotRequired[int]
        amd_gpu_limit: NotRequired[int]
        nvidia_gpu_limit: NotRequired[int]
        # Execution Settings
        run_as: NotRequired[str]
        run_as_current_user: NotRequired[bool]
        default_image_name: NotRequired[str]
        default_r_environment_management: NotRequired[bool]
        default_py_environment_management: NotRequired[bool]
        service_account_name: NotRequired[str]

    class _AttrsNotRequired(_AttrsBase):
        name: NotRequired[str]
        owner_guid: NotRequired[str]

    class _Attrs(_AttrsBase):
        name: Required[str]
        owner_guid: NotRequired[str]

    class _AttrsCreate(_AttrsBase):
        name: NotRequired[str]
        # owner_guid is not supported

    @overload
    def __init__(
        self,
        ctx: Context,
        /,
        *,
        guid: str,
    ) -> None: ...

    @overload
    def __init__(
        self,
        ctx: Context,
        /,
        *,
        guid: str,
        **kwargs: Unpack[ContentItem._Attrs],
    ) -> None: ...

    def __init__(
        self,
        ctx: Context,
        /,
        *,
        guid: str,
        **kwargs: Unpack[ContentItem._AttrsNotRequired],
    ) -> None:
        _assert_guid(guid)

        path = f"v1/content/{guid}"
        super().__init__(ctx, path, guid=guid, **kwargs)

    def __getitem__(self, key: Any) -> Any:
        v = super().__getitem__(key)
        if key == "owner" and isinstance(v, dict):
            return ContentItemOwner(self._ctx, **v)
        return v

    @property
    def oauth(self) -> ContentItemOAuth:
        return ContentItemOAuth(self._ctx, content_guid=self["guid"])

    def delete(self) -> None:
        """Delete the content item."""
        path = f"v1/content/{self['guid']}"
        self._ctx.client.delete(path)

    def deploy(self) -> tasks.Task:
        """Deploy the content.

        Spawns an asynchronous task, which activates the latest bundle.

        Returns
        -------
        tasks.Task
            The task for the deployment.

        Examples
        --------
        >>> task = content.deploy()
        >>> task.wait_for()
        None
        """
        path = f"v1/content/{self['guid']}/deploy"
        response = self._ctx.client.post(path, json={"bundle_id": None})
        result = response.json()
        ts = tasks.Tasks(self._ctx)
        return ts.get(result["task_id"])

    def render(self) -> Task:
        """Render the content.

        Submit a render request to the server for the content. After submission, the server executes an asynchronous process to render the content. This is useful when content is dependent on external information, such as a dataset.

        See Also
        --------
        restart

        Examples
        --------
        >>> render()
        """
        self.update()  # pyright: ignore[reportCallIssue]

        if self.is_rendered:
            variants = self._variants.find()
            variants = [variant for variant in variants if variant["is_default"]]
            if len(variants) != 1:
                raise RuntimeError(
                    f"Found {len(variants)} default variants. Expected 1. Without a single default variant, the content cannot be refreshed. This is indicative of a corrupted state.",
                )
            variant = variants[0]
            return variant.render()
        else:
            raise ValueError(
                f"Render not supported for this application mode: {self['app_mode']}. Did you need to use the 'restart()' method instead? Note that some application modes do not support 'render()' or 'restart()'.",
            )

    def restart(self) -> None:
        """Mark for restart.

        Sends a restart request to the server for the content. Once submitted, the server performs an asynchronous process to restart the content. This is particularly useful when the content relies on external information loaded into application memory, such as datasets. Additionally, restarting can help clear memory leaks or reduce excessive memory usage that might build up over time.

        See Also
        --------
        render

        Examples
        --------
        >>> restart()
        """
        self.update()  # pyright: ignore[reportCallIssue]

        if self.is_interactive:
            unix_epoch_in_seconds = str(int(time.time()))
            key = f"_CONNECT_RESTART_TMP_{unix_epoch_in_seconds}"
            self.environment_variables.create(key, unix_epoch_in_seconds)
            self.environment_variables.delete(key)
            # GET via the base Connect URL to force create a new worker thread.
            path = f"../content/{self['guid']}"
            self._ctx.client.get(path)
            return None
        else:
            raise ValueError(
                f"Restart not supported for this application mode: {self['app_mode']}. Did you need to use the 'render()' method instead? Note that some application modes do not support 'render()' or 'restart()'.",
            )

    def update(  # type: ignore[reportIncompatibleMethodOverride]
        self,
        **attrs: Unpack[ContentItem._Attrs],
    ) -> None:
        """Update the content item.

        Parameters
        ----------
        name : str
            URL-friendly identifier. Allows alphanumeric characters, hyphens ("-"), and underscores ("_").
        title : str, optional
            Content title. Default is None.
        description : str, optional
            Content description. Default is None.
        access_type : Literal['all', 'acl', 'logged_in'], optional
            How content manages viewers. Default is 'acl'. Options: 'all', 'logged_in', 'acl'.
        owner_guid : str, optional
            The unique identifier of the user who owns this content item. Default is None.
        connection_timeout : int, optional
            Max seconds without data exchange. Default is None. Falls back to server setting 'Scheduler.ConnectionTimeout'.
        read_timeout : int, optional
            Max seconds without data received. Default is None. Falls back to server setting 'Scheduler.ReadTimeout'.
        init_timeout : int, optional
            Max startup time for interactive apps. Default is None. Falls back to server setting 'Scheduler.InitTimeout'.
        idle_timeout : int, optional
            Max idle time before process termination. Default is None. Falls back to server setting 'Scheduler.IdleTimeout'.
        max_processes : int, optional
            Max concurrent processes allowed. Default is None. Falls back to server setting 'Scheduler.MaxProcesses'.
        min_processes : int, optional
            Min concurrent processes required. Default is None. Falls back to server setting 'Scheduler.MinProcesses'.
        max_conns_per_process : int, optional
            Max client connections per process. Default is None. Falls back to server setting 'Scheduler.MaxConnsPerProcess'.
        load_factor : float, optional
            Aggressiveness in spawning new processes (0.0 - 1.0). Default is None. Falls back to server setting 'Scheduler.LoadFactor'.
        cpu_request : float, optional
            Min CPU units required (1 unit = 1 core). Default is None. Falls back to server setting 'Scheduler.CPURequest'.
        cpu_limit : float, optional
            Max CPU units allowed. Default is None. Falls back to server setting 'Scheduler.CPULimit'.
        memory_request : int, optional
            Min memory (bytes) required. Default is None. Falls back to server setting 'Scheduler.MemoryRequest'.
        memory_limit : int, optional
            Max memory (bytes) allowed. Default is None. Falls back to server setting 'Scheduler.MemoryLimit'.
        amd_gpu_limit : int, optional
            Number of AMD GPUs allocated. Default is None. Falls back to server setting 'Scheduler.AMDGPULimit'.
        nvidia_gpu_limit : int, optional
            Number of NVIDIA GPUs allocated. Default is None. Falls back to server setting 'Scheduler.NvidiaGPULimit'.
        run_as : str, optional
            UNIX user to execute the content. Default is None. Falls back to server setting 'Applications.RunAs'.
        run_as_current_user : bool, optional
            Run process as the visiting user (for app content). Default is False.
        default_image_name : str, optional
            Default image for execution if not defined in the bundle. Default is None.
        default_r_environment_management : bool, optional
            Manage R environment for the content. Default is None.
        default_py_environment_management : bool, optional
            Manage Python environment for the content. Default is None.
        service_account_name : str, optional
            Kubernetes service account name for running content. Default is None.

        Returns
        -------
        None
        """
        response = self._ctx.client.patch(f"v1/content/{self['guid']}", json=attrs)
        super().update(**response.json())

    # Relationships

    @property
    def bundles(self) -> Bundles:
        return Bundles(self._ctx, self["guid"])

    @property
    def environment_variables(self) -> EnvVars:
        return EnvVars(self._ctx, self["guid"])

    @property
    def permissions(self) -> Permissions:
        return Permissions(self._ctx, self["guid"])

    @property
    def owner(self) -> dict:
        if "owner" not in self:
            # It is possible to get a content item that does not contain owner.
            # "owner" is an optional additional request param.
            # If it's not included, we can retrieve the information by `owner_guid`
            from .users import Users

            self["owner"] = Users(
                self._ctx,
            ).get(self["owner_guid"])
        return self["owner"]

    @property
    def _variants(self) -> Variants:
        return Variants(self._ctx, self["guid"])

    @property
    def is_interactive(self) -> bool:
        return self["app_mode"] in {
            "api",
            "jupyter-voila",
            "python-api",
            "python-bokeh",
            "python-dash",
            "python-fastapi",
            "python-shiny",
            "python-streamlit",
            "quarto-shiny",
            "rmd-shiny",
            "shiny",
            "tensorflow-saved-model",
        }

    @property
    def is_rendered(self) -> bool:
        return self["app_mode"] in {
            "rmd-static",
            "jupyter-static",
            "quarto-static",
        }

    @property
    def tags(self) -> ContentItemTags:
        path = f"v1/content/{self['guid']}/tags"
        return ContentItemTags(
            self._ctx,
            path,
            tags_path="v1/tags",
            content_guid=self["guid"],
        )

    @property
    def jobs(self) -> Jobs:
        path = posixpath.join(self._path, "jobs")
        return _ResourceSequence(self._ctx, path, uid="key")

    @property
    @requires(version="2024.11.0")
    def packages(self) -> ContentPackages:
        path = posixpath.join(self._path, "packages")
        return _ResourceSequence(self._ctx, path, uid="name")


class Content(Resources):
    """Content resource.

    Parameters
    ----------
    config : Config
        Configuration object.
    session : Session
        Requests session object.
    owner_guid : str, optional
        Content item owner identifier. Filters results to those owned by a specific user (the default is None, which implies not filtering results on owner identifier).
    """

    def __init__(
        self,
        ctx: Context,
        *,
        owner_guid: str | None = None,
    ) -> None:
        super().__init__(ctx)
        self.owner_guid = owner_guid
        self._ctx = ctx

    def count(self) -> int:
        """Count the number of content items.

        Returns
        -------
        int
        """
        return len(self.find())

    def create(
        self,
        **attrs: Unpack[ContentItem._AttrsCreate],
    ) -> ContentItem:
        """Create content.

        Parameters
        ----------
        name : str
            URL-friendly identifier. Allows alphanumeric characters, hyphens ("-"), and underscores ("_").
        title : str, optional
            Content title. Default is None.
        description : str, optional
            Content description. Default is None.
        access_type : Literal['all', 'acl', 'logged_in'], optional
            How content manages viewers. Default is 'acl'. Options: 'all', 'logged_in', 'acl'.
        connection_timeout : int, optional
            Max seconds without data exchange. Default is None. Falls back to server setting 'Scheduler.ConnectionTimeout'.
        read_timeout : int, optional
            Max seconds without data received. Default is None. Falls back to server setting 'Scheduler.ReadTimeout'.
        init_timeout : int, optional
            Max startup time for interactive apps. Default is None. Falls back to server setting 'Scheduler.InitTimeout'.
        idle_timeout : int, optional
            Max idle time before process termination. Default is None. Falls back to server setting 'Scheduler.IdleTimeout'.
        max_processes : int, optional
            Max concurrent processes allowed. Default is None. Falls back to server setting 'Scheduler.MaxProcesses'.
        min_processes : int, optional
            Min concurrent processes required. Default is None. Falls back to server setting 'Scheduler.MinProcesses'.
        max_conns_per_process : int, optional
            Max client connections per process. Default is None. Falls back to server setting 'Scheduler.MaxConnsPerProcess'.
        load_factor : float, optional
            Aggressiveness in spawning new processes (0.0 - 1.0). Default is None. Falls back to server setting 'Scheduler.LoadFactor'.
        cpu_request : float, optional
            Min CPU units required (1 unit = 1 core). Default is None. Falls back to server setting 'Scheduler.CPURequest'.
        cpu_limit : float, optional
            Max CPU units allowed. Default is None. Falls back to server setting 'Scheduler.CPULimit'.
        memory_request : int, optional
            Min memory (bytes) required. Default is None. Falls back to server setting 'Scheduler.MemoryRequest'.
        memory_limit : int, optional
            Max memory (bytes) allowed. Default is None. Falls back to server setting 'Scheduler.MemoryLimit'.
        amd_gpu_limit : int, optional
            Number of AMD GPUs allocated. Default is None. Falls back to server setting 'Scheduler.AMDGPULimit'.
        nvidia_gpu_limit : int, optional
            Number of NVIDIA GPUs allocated. Default is None. Falls back to server setting 'Scheduler.NvidiaGPULimit'.
        run_as : str, optional
            UNIX user to execute the content. Default is None. Falls back to server setting 'Applications.RunAs'.
        run_as_current_user : bool, optional
            Run process as the visiting user (for app content). Default is False.
        default_image_name : str, optional
            Default image for execution if not defined in the bundle. Default is None.
        default_r_environment_management : bool, optional
            Manage R environment for the content. Default is None.
        default_py_environment_management : bool, optional
            Manage Python environment for the content. Default is None.
        service_account_name : str, optional
            Kubernetes service account name for running content. Default is None.
        **attributes : Any
            Additional attributes.

        Returns
        -------
        ContentItem
        """
        response = self._ctx.client.post("v1/content", json=attrs)
        return ContentItem(self._ctx, **response.json())

    @overload
    def find(
        self,
        *,
        name: Optional[str] = None,
        owner_guid: Optional[str] = None,
        include: Optional[
            Literal["owner", "tags", "vanity_url"] | list[Literal["owner", "tags", "vanity_url"]]
        ] = None,
    ) -> List[ContentItem]:
        """Find content matching the specified criteria.

        **Applies to Connect versions 2024.06.0 and later.**

        Parameters
        ----------
        name : str, optional
            The content name specified at creation; unique within the owner's account.
        owner_guid : str, optional
            The UUID of the content owner.
        include : str or list of str, optional
            Additional details to include in the response. Allowed values: 'owner', 'tags', 'vanity_url'.

        Returns
        -------
        List[ContentItem]
            List of matching content items.

        Note
        ----
        Specifying both `name` and `owner_guid` returns at most one content item due to uniqueness.
        """

    @overload
    def find(
        self,
        *,
        name: Optional[str] = None,
        owner_guid: Optional[str] = None,
        include: Optional[Literal["owner", "tags"] | list[Literal["owner", "tags"]]] = None,
    ) -> List[ContentItem]:
        """Find content matching the specified criteria.

        **Applies to Connect versions prior to 2024.06.0.**

        Parameters
        ----------
        name : str, optional
            The content name specified at creation; unique within the owner's account.
        owner_guid : str, optional
            The UUID of the content owner.
        include : str or list of str, optional
            Additional details to include in the response. Allowed values: 'owner', 'tags'.

        Returns
        -------
        List[ContentItem]
            List of matching content items.

        Note
        ----
        Specifying both `name` and `owner_guid` returns at most one content item due to uniqueness.
        """

    @overload
    def find(self, include: Optional[str | list[Any]], **conditions) -> List[ContentItem]: ...

    def find(self, include: Optional[str | list[Any]] = None, **conditions) -> List[ContentItem]:
        """Find content matching the specified conditions.

        Returns
        -------
        List[ContentItem]
        """
        if isinstance(include, list):
            include = ",".join(include)

        if include is not None:
            conditions["include"] = include

        if self.owner_guid:
            conditions["owner_guid"] = self.owner_guid

        response = self._ctx.client.get("v1/content", params=conditions)
        return [
            ContentItem(
                self._ctx,
                **result,
            )
            for result in response.json()
        ]

    def find_by(
        self,
        **attrs: Unpack[ContentItem._AttrsNotRequired],
    ) -> Optional[ContentItem]:
        """Find the first content record matching the specified attributes.

        There is no implied ordering so if order matters, you should find it yourself.

        Parameters
        ----------
        name : str, optional
            URL-friendly identifier. Allows alphanumeric characters, hyphens ("-"), and underscores ("_").
        title : str, optional
            Content title. Default is None
        description : str, optional
            Content description.
        access_type : Literal['all', 'acl', 'logged_in'], optional
            How content manages viewers.
        owner_guid : str, optional
            The unique identifier of the user who owns this content item.
        connection_timeout : int, optional
            Max seconds without data exchange.
        read_timeout : int, optional
            Max seconds without data received.
        init_timeout : int, optional
            Max startup time for interactive apps.
        idle_timeout : int, optional
            Max idle time before process termination.
        max_processes : int, optional
            Max concurrent processes allowed.
        min_processes : int, optional
            Min concurrent processes required.
        max_conns_per_process : int, optional
            Max client connections per process.
        load_factor : float, optional
            Aggressiveness in spawning new processes (0.0 - 1.0).
        cpu_request : float, optional
            Min CPU units required (1 unit = 1 core).
        cpu_limit : float, optional
            Max CPU units allowed.
        memory_request : int, optional
            Min memory (bytes) required.
        memory_limit : int, optional
            Max memory (bytes) allowed.
        amd_gpu_limit : int, optional
            Number of AMD GPUs allocated.
        nvidia_gpu_limit : int, optional
            Number of NVIDIA GPUs allocated.
        run_as : str, optional
            UNIX user to execute the content.
        run_as_current_user : bool, optional
            Run process as the visiting user (for app content). Default is False.
        default_image_name : str, optional
            Default image for execution if not defined in the bundle.
        default_r_environment_management : bool, optional
            Manage R environment for the content.
        default_py_environment_management : bool, optional
            Manage Python environment for the content.
        service_account_name : str, optional
            Kubernetes service account name for running content.

        Returns
        -------
        Optional[ContentItem]

        Examples
        --------
        >>> find_by(name="example-content-name")
        """
        attr_items = attrs.items()
        results = self.find()
        results = (
            result for result in results if all(item in result.items() for item in attr_items)
        )
        return next(results, None)

    @overload
    def find_one(
        self,
        *,
        name: Optional[str] = None,
        owner_guid: Optional[str] = None,
        include: Optional[
            Literal["owner", "tags", "vanity_url"] | list[Literal["owner", "tags", "vanity_url"]]
        ] = None,
    ) -> Optional[ContentItem]:
        """Find first content result matching the specified conditions.

        Parameters
        ----------
        name : str, optional
            The content name specified at creation; unique within the owner's account.
        owner_guid : str, optional
            The UUID of the content owner.
        include : str or list of str, optional
            Additional details to include in the response. Allowed values: 'owner', 'tags', 'vanity_url'.

        Returns
        -------
        Optional[ContentItem]
            List of matching content items.

        Note
        ----
        Specifying both `name` and `owner_guid` returns at most one content item due to uniqueness.
        """

    @overload
    def find_one(
        self,
        *,
        name: Optional[str] = None,
        owner_guid: Optional[str] = None,
        include: Optional[Literal["owner", "tags"] | list[Literal["owner", "tags"]]] = None,
    ) -> Optional[ContentItem]:
        """Find first content result matching the specified conditions.

        **Applies to Connect versions prior to 2024.06.0.**

        Parameters
        ----------
        name : str, optional
            The content name specified at creation; unique within the owner's account.
        owner_guid : str, optional
            The UUID of the content owner.
        include : str or list of str, optional
            Additional details to include in the response. Allowed values: 'owner', 'tags'.

        Returns
        -------
        Optional[ContentItem]
            List of matching content items.

        Note
        ----
        Specifying both `name` and `owner_guid` returns at most one content item due to uniqueness.
        """

    @overload
    def find_one(self, **conditions) -> Optional[ContentItem]: ...

    def find_one(self, **conditions) -> Optional[ContentItem]:
        """Find first content result matching the specified conditions.

        Returns
        -------
        Optional[ContentItem]
        """
        items = self.find(**conditions)
        return next(iter(items), None)

    def get(self, guid: str) -> ContentItem:
        """Get a content item.

        Parameters
        ----------
        guid : str

        Returns
        -------
        ContentItem
        """
        response = self._ctx.client.get(f"v1/content/{guid}")
        return ContentItem(self._ctx, **response.json())<|MERGE_RESOLUTION|>--- conflicted
+++ resolved
@@ -24,12 +24,8 @@
 from .env import EnvVars
 from .oauth.associations import ContentItemAssociations
 from .permissions import Permissions
-<<<<<<< HEAD
 from .repository import ContentItemRepositoryMixin
-from .resources import Active, Resource, Resources, _ResourceSequence
-=======
 from .resources import Active, BaseResource, Resources, _ResourceSequence
->>>>>>> dbafa68b
 from .tags import ContentItemTags
 from .vanities import VanityMixin
 from .variants import Variants
@@ -46,130 +42,7 @@
     assert len(guid) > 0, "Expected 'guid' to be non-empty"
 
 
-<<<<<<< HEAD
-class ContentItemOAuth(Resource):
-=======
-def _assert_content_guid(content_guid: str):
-    assert isinstance(content_guid, str), "Expected 'content_guid' to be a string"
-    assert len(content_guid) > 0, "Expected 'content_guid' to be non-empty"
-
-
-class ContentItemRepository(ApiDictEndpoint):
-    """
-    Content items GitHub repository information.
-
-    See Also
-    --------
-    * Get info: https://docs.posit.co/connect/api/#get-/v1/content/-guid-/repository
-    * Delete info: https://docs.posit.co/connect/api/#delete-/v1/content/-guid-/repository
-    * Update info: https://docs.posit.co/connect/api/#patch-/v1/content/-guid-/repository
-    """
-
-    class _Attrs(TypedDict, total=False):
-        repository: str
-        """URL for the repository."""
-        branch: NotRequired[str]
-        """The tracked Git branch."""
-        directory: NotRequired[str]
-        """Directory containing the content."""
-        polling: NotRequired[bool]
-        """Indicates that the Git repository is regularly polled."""
-
-    def __init__(
-        self,
-        ctx: Context,
-        /,
-        *,
-        content_guid: str,
-        # By default, the `attrs` will be retrieved from the API if no `attrs` are supplied.
-        **attrs: Unpack[ContentItemRepository._Attrs],
-    ) -> None:
-        """Content items GitHub repository information.
-
-        Parameters
-        ----------
-        ctx : Context
-            The context object containing the session and URL for API interactions.
-        content_guid : str
-            The unique identifier of the content item.
-        **attrs : ContentItemRepository._Attrs
-            Attributes for the content item repository. If not supplied, the attributes will be
-            retrieved from the API upon initialization
-        """
-        _assert_content_guid(content_guid)
-
-        path = self._api_path(content_guid)
-        # Only fetch data if `attrs` are not supplied
-        get_data = len(attrs) == 0
-        super().__init__(ctx, path, get_data, **{"content_guid": content_guid, **attrs})
-
-    @classmethod
-    def _api_path(cls, content_guid: str) -> str:
-        return f"v1/content/{content_guid}/repository"
-
-    @classmethod
-    def _create(
-        cls,
-        ctx: Context,
-        content_guid: str,
-        **attrs: Unpack[ContentItemRepository._Attrs],
-    ) -> ContentItemRepository:
-        from ._api_call import put_api
-
-        result = put_api(ctx, cls._api_path(content_guid), json=cast(JsonifiableDict, attrs))
-
-        return ContentItemRepository(
-            ctx,
-            content_guid=content_guid,
-            **result,  # pyright: ignore[reportCallIssue]
-        )
-
-    def destroy(self) -> None:
-        """
-        Delete the content's git repository location.
-
-        See Also
-        --------
-        * https://docs.posit.co/connect/api/#delete-/v1/content/-guid-/repository
-        """
-        self._delete_api()
-
-    def update(
-        self,
-        # *,
-        **attrs: Unpack[ContentItemRepository._Attrs],
-    ) -> ContentItemRepository:
-        """Update the content's repository.
-
-        Parameters
-        ----------
-        repository: str, optional
-            URL for the repository. Default is None.
-        branch: str, optional
-            The tracked Git branch. Default is 'main'.
-        directory: str, optional
-            Directory containing the content. Default is '.'
-        polling: bool, optional
-            Indicates that the Git repository is regularly polled. Default is False.
-
-        Returns
-        -------
-        None
-
-        See Also
-        --------
-        * https://docs.posit.co/connect/api/#patch-/v1/content/-guid-/repository
-        """
-        result = self._patch_api(json=cast(JsonifiableDict, dict(attrs)))
-        return ContentItemRepository(
-            self._ctx,
-            content_guid=self["content_guid"],
-            **result,  # pyright: ignore[reportCallIssue]
-        )
-
-
 class ContentItemOAuth(BaseResource):
->>>>>>> dbafa68b
     def __init__(self, ctx: Context, content_guid: str) -> None:
         super().__init__(ctx)
         self["content_guid"] = content_guid
@@ -183,11 +56,7 @@
     pass
 
 
-<<<<<<< HEAD
-class ContentItem(Active, ContentItemRepositoryMixin, VanityMixin, Resource):
-=======
-class ContentItem(Active, VanityMixin, BaseResource):
->>>>>>> dbafa68b
+class ContentItem(Active, ContentItemRepositoryMixin, VanityMixin, BaseResource):
     class _AttrsBase(TypedDict, total=False):
         # # `name` will be set by other _Attrs classes
         # name: str
