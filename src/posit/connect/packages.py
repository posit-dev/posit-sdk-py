--- conflicted
+++ resolved
@@ -4,16 +4,9 @@
 from typing import Any, Literal, Protocol, SupportsIndex, overload
 
 
-<<<<<<< HEAD
-from .context import requires
-from .errors import ClientError
-from .paginator import Paginator
-from .resources import Active, ActiveFinderMethods, ActiveSequence
-=======
 class _ContentPackage(Mapping[str, Any]):
     pass
 
->>>>>>> f709cc1d
 
 class _ContentPackages(Sized, Protocol):
     @overload
