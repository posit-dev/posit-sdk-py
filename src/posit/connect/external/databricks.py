--- conflicted
+++ resolved
@@ -2,11 +2,7 @@
 from typing import Callable, Dict, Optional
 
 from ..client import Client
-<<<<<<< HEAD
-from ..oauth import OAuth
-=======
 from .external import is_local
->>>>>>> 2a363912
 
 """
 NOTE: These APIs are provided as a convenience and are subject to breaking changes:
@@ -34,15 +30,9 @@
 
 
 class PositCredentialsProvider:
-<<<<<<< HEAD
-    def __init__(self, posit_oauth: OAuth, user_session_token: str):
-        self.posit_oauth = posit_oauth
-        self.user_session_token = user_session_token
-=======
     def __init__(self, client: Client, user_session_token: str):
         self._client = client
         self._user_session_token = user_session_token
->>>>>>> 2a363912
 
     def __call__(self) -> Dict[str, str]:
         access_token = self._client.oauth.get_credentials(
