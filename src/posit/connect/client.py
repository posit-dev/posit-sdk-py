--- conflicted
+++ resolved
@@ -7,11 +7,8 @@
 
 from .auth import Auth
 from .config import Config
-<<<<<<< HEAD
 from .oauth import OAuthIntegration
-=======
 from .content import Content
->>>>>>> 4e929e4e
 from .users import User, Users
 
 
