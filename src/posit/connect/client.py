--- conflicted
+++ resolved
@@ -1,10 +1,6 @@
 from __future__ import annotations
 
-<<<<<<< HEAD
-from contextlib import contextmanager
 import os
-=======
->>>>>>> 9c5d78fc
 from requests import Session
 from typing import Optional
 
