from __future__ import annotations

<<<<<<< HEAD
import os
from requests import Session
=======
from requests import Response, Session
>>>>>>> f0f4a8ea
from typing import Optional

from . import hooks, urls

from .auth import Auth
from .config import Config
<<<<<<< HEAD
from .users import User, Users, CachedUsers
=======
from .resources import CachedResources
from .users import Users, User
>>>>>>> f0f4a8ea


class Client:
    def __init__(
        self,
        api_key: Optional[str] = None,
        url: Optional[str] = None,
    ) -> None:
        """
        Initialize the Client instance.

        Args:
            api_key (str, optional): API key for authentication. Defaults to None.
            url (str, optional): API url URL. Defaults to None.
        """
        # Create a Config object.
        self.config = Config(api_key=api_key, url=url)
        # Create a Session object for making HTTP requests.
        session = Session()
        # Authenticate the session using the provided Config.
        session.auth = Auth(config=self.config)
        # Add error handling hooks to the session.
        session.hooks["response"].append(hooks.handle_errors)

<<<<<<< HEAD
        # Store the Config and Session objects.
        self._config = config
        self._session = session
=======
        # Initialize the Users instance.
        self.users: CachedResources[User] = Users(config=self.config, session=session)
        # Store the Session object.
        self.session = session
>>>>>>> f0f4a8ea

        # Internal properties for storing public resources
        self._current_user: Optional[User] = None


    @property
    def me(self) -> User:
        if self._current_user is None:
            endpoint = os.path.join(self._config.endpoint, "v1/user")
            response = self._session.get(endpoint)
            self._current_user = User(**response.json())
        return self._current_user


    @property
    def users(self) -> CachedUsers:
        return Users(client=self)


    def __del__(self):
        """
        Close the session when the Client instance is deleted.
        """
        if hasattr(self, "session") and self.session is not None:
            self.session.close()

    def __enter__(self):
        """
        Enter method for using the client as a context manager.
        """
        return self

    def __exit__(self, exc_type, exc_value, exc_tb):
        """
        Closes the session if it exists.

        Args:
            exc_type: The type of the exception raised (if any).
            exc_value: The exception instance raised (if any).
            exc_tb: The traceback for the exception raised (if any).
        """
        if hasattr(self, "session") and self.session is not None:
            self.session.close()

    def request(self, method: str, path: str, **kwargs) -> Response:
        """
        Sends an HTTP request to the specified path using the given method.

        Args:
            method (str): The HTTP method to use for the request.
            path (str): The path to send the request to.
            **kwargs: Additional keyword arguments to pass to the underlying session's request method.

        Returns:
            Response: The response object containing the server's response to the request.
        """
        url = urls.append_path(self.config.url, path)
        return self.session.request(method, url, **kwargs)

    def get(self, path: str, **kwargs) -> Response:
        """
        Send a GET request to the specified path.

        Args:
            path (str): The path to send the request to.
            **kwargs: Additional keyword arguments to be passed to the underlying session's `get` method.

        Returns:
            Response: The response object.

        """
        url = urls.append_path(self.config.url, path)
        return self.session.get(url, **kwargs)

    def post(self, path: str, **kwargs) -> Response:
        """
        Send a POST request to the specified path.

        Args:
            path (str): The path to send the request to.
            **kwargs: Additional keyword arguments to be passed to the underlying session's `post` method.

        Returns:
            Response: The response object.

        """
        url = urls.append_path(self.config.url, path)
        return self.session.post(url, **kwargs)

    def put(self, path: str, **kwargs) -> Response:
        """
        Send a PUT request to the specified path.

        Args:
            path (str): The path to send the request to.
            **kwargs: Additional keyword arguments to be passed to the underlying session's `put` method.

        Returns:
            Response: The response object.

        """
        url = urls.append_path(self.config.url, path)
        return self.session.put(url, **kwargs)

    def patch(self, path: str, **kwargs) -> Response:
        """
        Send a PATCH request to the specified path.

        Args:
            path (str): The path to send the request to.
            **kwargs: Additional keyword arguments to be passed to the underlying session's `patch` method.

        Returns:
            Response: The response object.

        """
        url = urls.append_path(self.config.url, path)
        return self.session.patch(url, **kwargs)

    def delete(self, path: str, **kwargs) -> Response:
        """
        Send a DELETE request to the specified path.

        Args:
            path (str): The path to send the request to.
            **kwargs: Additional keyword arguments to be passed to the underlying session's `delete` method.

        Returns:
            Response: The response object.

        """
        url = urls.append_path(self.config.url, path)
        return self.session.delete(url, **kwargs)<|MERGE_RESOLUTION|>--- conflicted
+++ resolved
@@ -1,23 +1,13 @@
 from __future__ import annotations
 
-<<<<<<< HEAD
-import os
-from requests import Session
-=======
 from requests import Response, Session
->>>>>>> f0f4a8ea
 from typing import Optional
 
 from . import hooks, urls
 
 from .auth import Auth
 from .config import Config
-<<<<<<< HEAD
-from .users import User, Users, CachedUsers
-=======
-from .resources import CachedResources
-from .users import Users, User
->>>>>>> f0f4a8ea
+from .users import CachedUsers, Users, User
 
 
 class Client:
@@ -41,35 +31,23 @@
         session.auth = Auth(config=self.config)
         # Add error handling hooks to the session.
         session.hooks["response"].append(hooks.handle_errors)
-
-<<<<<<< HEAD
-        # Store the Config and Session objects.
-        self._config = config
-        self._session = session
-=======
-        # Initialize the Users instance.
-        self.users: CachedResources[User] = Users(config=self.config, session=session)
         # Store the Session object.
         self.session = session
->>>>>>> f0f4a8ea
 
         # Internal properties for storing public resources
         self._current_user: Optional[User] = None
 
-
     @property
     def me(self) -> User:
         if self._current_user is None:
-            endpoint = os.path.join(self._config.endpoint, "v1/user")
-            response = self._session.get(endpoint)
+            url = urls.append_path(self.config.url, "v1/user")
+            response = self.session.get(url)
             self._current_user = User(**response.json())
         return self._current_user
-
 
     @property
     def users(self) -> CachedUsers:
         return Users(client=self)
-
 
     def __del__(self):
         """
